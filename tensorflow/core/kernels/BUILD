# Description:
# Op kernel implementations for TensorFlow.
#
# Note: Any test that uses GPU support and which we would like to
# benchmark should be linked statically so that it can be executed
# from a py_binary or gpu_py_test test logger.  For such a test,
# append "_gpu" to the test name to invoke the GPU benchmarks.  Example:
#
#   # for CPU tests
#   $ bazel test --config opt //third_party/tensorflow/core/kernels:my_op_test
#   # for GPU benchmarks
#   $ bazel run --config opt --config=cuda //third_party/tensorflow/core/kernels:my_op_test_gpu -- --benchmarks=..
#
package(default_visibility = ["//visibility:public"])

licenses(["notice"])  # Apache 2.0

package_group(
    name = "friends",
    packages = [
        "//learning/brain/contrib/...",
        "//learning/brain/research/sparse_matrix/...",
        "//learning/faster_training/...",
        "//tensorflow/...",
        "//tensorflow_text/...",
        "//third_party/car/...",
    ],
)

load(
    "//tensorflow:tensorflow.bzl",
    "cc_header_only_library",
    "if_android",
    "if_not_windows",
    "tf_cc_binary",
    "tf_cc_test",
    "tf_cc_test_mkl",
    "tf_cc_tests",
    "tf_copts",
    "tf_cuda_library",
    "tf_kernel_library",
    "tf_mkl_kernel_library",
    "tf_opts_nortti_if_android",
)
load("@local_config_sycl//sycl:build_defs.bzl", "if_sycl")
load("//tensorflow:tensorflow.bzl", "tf_cuda_cc_test")
load("//tensorflow:tensorflow.bzl", "tf_cuda_cc_tests")
load(
    "//tensorflow/core:platform/default/build_config.bzl",
    "tf_kernel_tests_linkstatic",
    "tf_proto_library",
)
load(
    "//tensorflow/core:platform/default/build_config_root.bzl",
    "tf_cuda_tests_tags",
)
load(
    "//third_party/mkl:build_defs.bzl",
    "if_mkl",
    "if_mkl_ml",
    "mkl_deps",
)
load("@local_config_cuda//cuda:build_defs.bzl", "if_cuda", "if_cuda_is_configured")
load("@local_config_rocm//rocm:build_defs.bzl", "if_rocm", "if_rocm_is_configured")

config_setting(
    # Add "--define tensorflow_xsmm=1" to your build command to use libxsmm for
    # sparse matrix multiplications. You will also need appropriate -mavx*
    # options, as required by specific op you use.
    name = "xsmm",
    values = {
        "define": "tensorflow_xsmm=1",
    },
)

config_setting(
    # Add "--define tensorflow_xsmm_convolutions=1" to your build command to
    # use libxsmm for forward convolutions. You will also need appropriate
    # -mavx* # options, as required by specific op you use.
    name = "xsmm_convolutions",
    values = {
        "define": "tensorflow_xsmm_convolutions=1",
    },
)

config_setting(
    # Add "--define tensorflow_xsmm_convolutions=1 --define
    # tensorflow_xsmm_backward_convolutions=1" to your build command to use libxsmm for
    # backward convolutions (and possibly more in the future). You will also
    # need appropriate -mavx* options, as required by specific op you use.
    name = "xsmm_backward_convolutions",
    values = {
        "define": "tensorflow_xsmm_backward_convolutions=1",
    },
)

config_setting(
    # Add "--define tensorflow_mkldnn_contraction_kernel=0" to your build command to disable mkldnn
    # sgemm in Eigen tensor contractions (matrix multiplications and convolutions). The mkldnn
    # kernels are generated at runtime and use avx/avx2/fma/avx512 based on cpu status registers
    # (https://en.wikipedia.org/wiki/CPUID). Default Eigen contraction kernel is
    # Eigen::internal::gebp_kernel (general block-panel kernel).
    name = "no_mkldnn_contraction_kernel",
    values = {
        "define": "tensorflow_mkldnn_contraction_kernel=0",
    },
)

# Public support libraries ----------------------------------------------------

cc_library(
    name = "assign_op",
    hdrs = ["assign_op.h"],
    deps = [
        "//tensorflow/core:framework",
        "//third_party/eigen3",
    ],
)

tf_kernel_library(
    name = "strided_slice_op",
    srcs = [
        "strided_slice_op.cc",
        "strided_slice_op_inst_0.cc",
        "strided_slice_op_inst_1.cc",
        "strided_slice_op_inst_2.cc",
        "strided_slice_op_inst_3.cc",
        "strided_slice_op_inst_4.cc",
        "strided_slice_op_inst_5.cc",
        "strided_slice_op_inst_6.cc",
        "strided_slice_op_inst_7.cc",
    ],
    hdrs = [
        "slice_op.h",
        "strided_slice_op.h",
        "strided_slice_op_impl.h",
    ],
    gpu_srcs = [
        "slice_op.h",
        "strided_slice_op.h",
        "strided_slice_op_impl.h",
        "strided_slice_op_gpu.cu.cc",
    ],
    deps = [
        ":bounds_check",
        ":dense_update_functor",
        ":ops_util",
        ":training_op_helpers",
        ":variable_ops",
        "//tensorflow/core:framework",
        "//tensorflow/core:lib",
        "//third_party/eigen3",
    ],
)

tf_kernel_library(
    name = "clustering_ops",
    prefix = "clustering_ops",
    deps = [
        "//tensorflow/core:clustering_ops_op_lib",
        "//tensorflow/core:framework",
        "//tensorflow/core:framework_headers_lib",
        "//tensorflow/core:lib",
    ],
)

tf_cc_test(
    name = "clustering_ops_test",
    srcs = ["clustering_ops_test.cc"],
    deps = [
        ":clustering_ops",
        "//tensorflow/core:clustering_ops_op_lib",
        "//tensorflow/core:core_cpu",
        "//tensorflow/core:framework",
        "//tensorflow/core:lib",
        "//tensorflow/core:protos_all_cc",
        "//tensorflow/core:test",
        "//tensorflow/core:test_main",
        "//tensorflow/core:testlib",
    ],
)

tf_kernel_library(
    name = "collective_ops",
    prefix = "collective_ops",
    deps = [
        "//tensorflow/core:collective_ops_op_lib",
        "//tensorflow/core:framework",
        "//tensorflow/core:lib",
        "//tensorflow/core:protos_all_cc",
    ],
)

tf_kernel_library(
    name = "concat_lib",
    srcs = [
        "concat_lib_cpu.cc",
        "concat_lib_gpu.cc",
    ],
    hdrs = [
        "concat_lib.h",
        "concat_lib_cpu.h",
    ],
    gpu_srcs = [
        "concat_lib_gpu_impl.cu.cc",
        "concat_lib.h",
        "gpu_device_array.h",
        "gpu_device_array_gpu.h",
    ],
    deps = [
        ":bounds_check",
        "//tensorflow/core:framework",
        "//third_party/eigen3",
    ],
    alwayslink = 0,
)

cc_library(
    name = "concat_lib_hdrs",
    hdrs = [
        "concat_lib.h",
        "concat_lib_cpu.h",
    ],
    deps = ["//third_party/eigen3"],
)

tf_kernel_library(
    name = "conv_2d",
    hdrs = ["conv_2d.h"],
    gpu_srcs = [
        "conv_2d.h",
        "conv_2d_gpu.h",
        "conv_2d_gpu_double.cu.cc",
        "conv_2d_gpu_float.cu.cc",
        "conv_2d_gpu_half.cu.cc",
        "conv_2d_gpu_int.cu.cc",
        "conv_2d_gpu_uint16.cu.cc",
        "conv_2d_gpu_uint32.cu.cc",
        "conv_2d_gpu_uint64.cu.cc",
        "conv_2d_gpu_uint8.cu.cc",
    ],
    deps = [
        ":eigen_helpers",
        ":fill_functor",
        ":gpu_util_hdrs",
        ":image_resizer_state",
        ":ops_util",
        "//tensorflow/core:core_cpu",
        "//tensorflow/core:framework",
        "//tensorflow/core:lib",
        "//tensorflow/core:lib_internal",
        "//tensorflow/core:nn_ops_op_lib",
        "//third_party/eigen3",
    ],
    alwayslink = 1,
)

cc_library(
    name = "conv_2d_hdrs",
    hdrs = ["conv_2d.h"],
    deps = [
        ":eigen_helpers",
        "//third_party/eigen3",
    ],
)

tf_kernel_library(
    name = "extract_image_patches_op",
    prefix = "extract_image_patches_op",
    deps = [
        ":bounds_check",
        ":eigen_helpers",
        ":ops_util",
        "//tensorflow/core:framework",
        "//tensorflow/core:lib",
        "//third_party/eigen3",
    ],
)

tf_kernel_library(
    name = "extract_volume_patches_op",
    prefix = "extract_volume_patches_op",
    deps = [
        ":bounds_check",
        ":eigen_helpers",
        ":ops_util",
        "//tensorflow/core:framework",
        "//tensorflow/core:lib",
        "//third_party/eigen3",
    ],
)

cc_library(
    name = "conv_3d",
    hdrs = ["conv_3d.h"],
    deps = [
        ":eigen_helpers",
        "//tensorflow/core:framework",
    ],
)

tf_kernel_library(
    name = "fill_functor",
    prefix = "fill_functor",
    deps = [
        "//tensorflow/core:framework",
        "//third_party/eigen3",
    ],
)

cc_library(
    name = "initializable_lookup_table",
    srcs = ["initializable_lookup_table.cc"],
    hdrs = ["initializable_lookup_table.h"],
    deps = [
        "//tensorflow/core:framework",
        "//tensorflow/core:lib",
    ],
)

cc_library(
    name = "lookup_util",
    srcs = ["lookup_util.cc"],
    hdrs = ["lookup_util.h"],
    deps = [
        ":initializable_lookup_table",
        "//tensorflow/core:framework",
        "//tensorflow/core:lib",
        "//tensorflow/core:lib_internal",
    ],
)

tf_kernel_library(
    name = "nccl_kernels",
    srcs = if_cuda([
        "nccl_ops.cc",
    ]),
    deps = if_cuda([
        "@local_config_nccl//:nccl",
        "//tensorflow/core/nccl:nccl_lib",
        "//tensorflow/core:framework",
        "//tensorflow/core:gpu_headers_lib",
        "//tensorflow/core:nccl_ops_op_lib",
    ]),
)

tf_cuda_library(
    name = "ops_testutil",
    testonly = 1,
    srcs = ["ops_testutil.cc"],
    hdrs = ["ops_testutil.h"],
    cuda_deps = [
        "//tensorflow/core:gpu_lib",
        "//tensorflow/core:gpu_runtime",
    ],
    deps = [
        "//tensorflow/core:core_cpu",
        "//tensorflow/core:core_cpu_internal",
        "//tensorflow/core:framework",
        "//tensorflow/core:lib",
        "//tensorflow/core:lib_internal",
        "//tensorflow/core:protos_all_cc",
        "//tensorflow/core:tensor_testutil",
        "//tensorflow/core:test",
    ],
)

cc_library(
    name = "ops_util",
    hdrs = ["ops_util.h"],
    copts = if_not_windows(["-Wno-sign-compare"]),
    deps = [
        "//tensorflow/core:framework",
    ],
)

cc_library(
    name = "ops_util_hdrs",
    hdrs = ["ops_util.h"],
    deps = ["//third_party/eigen3"],
)

cc_library(
    name = "conv_ops_gpu_hdrs",
    hdrs = ["conv_ops_gpu.h"],
)

cc_library(
    name = "gpu_util_hdrs",
    hdrs = ["gpu_utils.h"],
)

tf_cc_test(
    name = "ops_util_test",
    size = "small",
    srcs = ["ops_util_test.cc"],
    deps = [
        ":ops_util",
        "//tensorflow/core:framework",
        "//tensorflow/core:test",
        "//tensorflow/core:test_main",
        "//third_party/eigen3",
    ],
)

cc_library(
    name = "reshape_util",
    srcs = ["reshape_util.cc"],
    hdrs = ["reshape_util.h"],
    deps = [
        "//tensorflow/core:framework",
        "//tensorflow/core:lib",
        "//tensorflow/core:protos_all_cc",
    ],
)

tf_cc_test(
    name = "variable_ops_test",
    size = "small",
    srcs = ["variable_ops_test.cc"],
    deps = [
        "//tensorflow/core:all_kernels",
        "//tensorflow/core:core_cpu",
        "//tensorflow/core:direct_session_internal",
        "//tensorflow/core:framework",
        "//tensorflow/core:lib",
        "//tensorflow/core:test",
        "//tensorflow/core:test_main",
    ],
)

tf_kernel_library(
    name = "stage_op",
    srcs = ["stage_op.cc"],
    deps = [
        "//tensorflow/core:framework",
        "//tensorflow/core:lib",
    ],
)

tf_kernel_library(
    name = "map_stage_op",
    srcs = ["map_stage_op.cc"],
    deps = [
        "//tensorflow/core:framework",
        "//tensorflow/core:lib",
    ],
)

cc_library(
    name = "queue_base",
    srcs = ["queue_base.cc"],
    hdrs = ["queue_base.h"],
    deps = [
        "//tensorflow/core:framework",
        "//tensorflow/core:lib",
        "//tensorflow/core:protos_all_cc",
    ],
)

cc_library(
    name = "queue_op",
    srcs = ["queue_op.cc"],
    hdrs = ["queue_op.h"],
    deps = [
        ":queue_base",
        "//tensorflow/core:framework",
        "//tensorflow/core:lib",
    ],
)

cc_library(
    name = "priority_queue",
    srcs = ["priority_queue.cc"],
    hdrs = ["priority_queue.h"],
    deps = [
        ":queue_base",
        ":typed_queue",
        "//tensorflow/core:framework",
        "//tensorflow/core:lib",
        "//tensorflow/core:protos_all_cc",
    ],
)

cc_library(
    name = "batch_kernels",
    srcs = ["batch_kernels.cc"],
    deps = [
        "//tensorflow/core:batch_ops_op_lib",
        "//tensorflow/core:framework_headers_lib",
        "//tensorflow/core:protos_all_cc",
        "//tensorflow/core/kernels:concat_lib_hdrs",
        "//tensorflow/core/kernels:ops_util_hdrs",
        "//tensorflow/core/kernels:split_lib_hdrs",
        "//tensorflow/core/kernels/batching_util:periodic_function_dynamic",
        "//tensorflow/core/kernels/batching_util:shared_batch_scheduler_hdrs",
    ],
    alwayslink = 1,
)

tf_kernel_library(
    name = "record_input_op",
    srcs = [
        "record_input_op.cc",
        "record_yielder.cc",
        "record_yielder.h",
    ],
    deps = [
        "//tensorflow/core:framework",
        "//tensorflow/core:lib",
    ],
)

cc_library(
    name = "save_restore_tensor",
    srcs = ["save_restore_tensor.cc"],
    hdrs = ["save_restore_tensor.h"],
    copts = if_not_windows(["-Wno-sign-compare"]),
    deps = [
        ":bounds_check",
        "//tensorflow/core:framework",
        "//tensorflow/core:lib",
        "//tensorflow/core/util/tensor_bundle",
    ],
)

tf_kernel_library(
    name = "split_lib",
    srcs = ["split_lib_cpu.cc"],
    hdrs = ["split_lib.h"],
    gpu_srcs = [
        "split_lib_gpu.cu.cc",
        "split_lib.h",
    ],
    deps = [
        ":gpu_device_array",
        "//tensorflow/core:framework",
        "//third_party/eigen3",
    ],
    alwayslink = 0,
)

cc_library(
    name = "split_lib_hdrs",
    hdrs = [
        "split_lib.h",
    ],
    deps = [
        "//tensorflow/core:framework_lite",
        "//third_party/eigen3",
    ],
)

cc_library(
    name = "typed_queue",
    hdrs = ["typed_queue.h"],
    deps = [
        ":queue_base",
        "//tensorflow/core:framework",
    ],
)

cc_library(
    name = "training_op_helpers",
    srcs = ["training_op_helpers.cc"],
    hdrs = ["training_op_helpers.h"],
    visibility = [":friends"],
    deps = [
        ":dense_update_functor",
        ":variable_ops",
        "//tensorflow/core:framework",
        "//tensorflow/core:lib",
    ],
)

cc_library(
    name = "bounds_check",
    hdrs = ["bounds_check.h"],
    visibility = [":friends"],
    deps = [
        "//tensorflow/core:framework_bounds_check",
    ],
)

# Private support libraries ---------------------------------------------------

cc_header_only_library(
    name = "bounds_check_lib",
    deps = [":bounds_check"],
)

cc_library(
    name = "gpu_device_array",
    hdrs = [
        "gpu_device_array.h",
        "gpu_device_array_gpu.h",
    ],
    visibility = ["//tensorflow:__subpackages__"],
    deps = [
        "//tensorflow/core:framework",
        "//tensorflow/core:gpu_headers_lib",
        "//tensorflow/core:lib",
    ],
)

# Depending on a build configuration this target provides custom kernel for Eigen
# tensor contractions (small matrix multiplication kernel used to multiple together
# blocks of the original tensors).
#
# 1) Default:
#    Use Mkldnn single threaded sgemm. The mkldnn kernels are generated at runtime and
#    use avx/avx2/fma/avx512 based on cpu status registers (https://en.wikipedia.org/wiki/CPUID).
#
# 2) Eigen: --define tensorflow_mkldnn_contraction_kernel=0 (disable mkldnn)
#    Use Eigen contraction kernel: Eigen::internal::gebp_kernel.
#
# If you use `tensor.contract(other_tensor)` in your code, you must include additional header
# to get the benefit of custom contraction kernel:
#
#   #if defined(TENSORFLOW_USE_CUSTOM_CONTRACTION_KERNEL)
#   #include "third_party/tensorflow/core/kernels/eigen_contraction_kernel.h"
#   #endif
cc_library(
    name = "eigen_contraction_kernel",
    srcs = ["eigen_contraction_kernel.cc"],
    hdrs = ["eigen_contraction_kernel.h"],
    defines = select({
        "//tensorflow:android": [],
        "//tensorflow:arm": [],
        "//tensorflow:ios": [],
        "//tensorflow:linux_ppc64le": [],
        "//tensorflow:using_rocm_hipcc": [],
        ":no_mkldnn_contraction_kernel": [],
        "//conditions:default": [
            "TENSORFLOW_USE_CUSTOM_CONTRACTION_KERNEL",
            "TENSORFLOW_USE_MKLDNN_CONTRACTION_KERNEL",
        ],
    }),
    deps = [
        "//third_party/eigen3",
    ] + select({
        "//tensorflow:android": [],
        "//tensorflow:arm": [],
        "//tensorflow:ios": [],
        "//tensorflow:linux_ppc64le": [],
        ":no_mkldnn_contraction_kernel": [],
        "//conditions:default": ["@mkl_dnn//:mkldnn_single_threaded"],
    }),
)

cc_library(
    name = "eigen_helpers",
    hdrs = [
        "eigen_activations.h",
        "eigen_attention.h",
        "eigen_backward_cuboid_convolutions.h",
        "eigen_backward_spatial_convolutions.h",
        "eigen_cuboid_convolution.h",
        "eigen_pooling.h",
        "eigen_softmax.h",
        "eigen_spatial_convolutions.h",
        "eigen_volume_patch.h",
    ],
    deps = [
        ":eigen_contraction_kernel",
        "//third_party/eigen3",
    ],
)

cc_library(
    name = "image_resizer_state",
    hdrs = ["image_resizer_state.h"],
    visibility = ["//visibility:private"],
    deps = [
        ":bounds_check",
        "//tensorflow/core:framework",
        "//tensorflow/core:lib",
        "//third_party/eigen3",
    ],
)

cc_header_only_library(
    name = "image_resizer_state_lib",
    deps = [":image_resizer_state"],
)

cc_library(
    name = "sampling_kernels",
    srcs = ["sampling_kernels.cc"],
    hdrs = ["sampling_kernels.h"],
    visibility = ["//visibility:private"],
    deps = ["//tensorflow/core:lib"],
)

tf_cc_test(
    name = "sampling_kernels_test",
    srcs = ["sampling_kernels_test.cc"],
    deps = [
        ":sampling_kernels",
        "//tensorflow/core:test",
        "//tensorflow/core:test_main",
        "//tensorflow/core:testlib",
        "@com_google_absl//absl/strings",
    ],
)

# OpKernel libraries ----------------------------------------------------------

ARRAY_DEPS = [
    ":bounds_check",
    ":concat_lib",
    ":fill_functor",
    ":gather_functor",
    ":ops_util",
    ":transpose_functor",
    "//tensorflow/core:array_grad",
    "//tensorflow/core:array_ops_op_lib",
    "//tensorflow/core:core_cpu",
    "//tensorflow/core:framework",
    "//tensorflow/core:lib",
    "//tensorflow/core:lib_internal",
    "//tensorflow/core:proto_text",
    "//tensorflow/core:protos_all_cc",
    "//third_party/eigen3",
] + if_sycl(["//tensorflow/core:sycl_runtime"])

cc_library(
    name = "array_not_windows",
    deps = [
        ":immutable_constant_op",
    ],
)

tf_kernel_library(
    name = "immutable_constant_op",
    prefix = "immutable_constant_op",
    deps = ARRAY_DEPS,
)

tf_kernel_library(
    name = "set_kernels",
    prefix = "set_kernels",
    deps = [
        "//tensorflow/core:framework_headers_lib",
        "//tensorflow/core:lib",
        "//tensorflow/core:set_ops_op_lib",
        "//third_party/eigen3",
    ],
)

tf_kernel_library(
    name = "debug_ops",
    prefix = "debug_ops",
    deps = ARRAY_DEPS + [
        "//tensorflow/core:gpu_runtime",
        "//tensorflow/core/debug:debug_io_utils",
    ],
)

cc_library(
    name = "array",
    deps = [
        ":batch_space_ops",
        ":bcast_ops",
        ":bitcast_op",
        ":broadcast_to_op",
        ":concat_op",
        ":constant_op",
        ":depth_space_ops",
        ":diag_op",
        ":edit_distance_op",
        ":extract_image_patches_op",
        ":extract_volume_patches_op",
        ":gather_nd_op",
        ":gather_op",
        ":guarantee_const_op",
        ":host_constant_op",
        ":identity_n_op",
        ":identity_op",
        ":inplace_ops",
        ":listdiff_op",
        ":matrix_band_part_op",
        ":matrix_diag_op",
        ":matrix_set_diag_op",
        ":mirror_pad_op",
        ":one_hot_op",
        ":pack_op",
        ":pad_op",
        ":quantize_and_dequantize_op",
        ":reshape_op",
        ":reverse_op",
        ":reverse_sequence_op",
        ":searchsorted_op",
        ":shape_ops",
        ":slice_op",
        ":snapshot_op",
        ":split_op",
        ":split_v_op",
        ":strided_slice_op",
        ":tile_ops",
        ":transpose_op",
        ":unique_op",
        ":unpack_op",
        ":unravel_index_op",
        ":where_op",
    ],
)

tf_kernel_library(
    name = "bcast_ops",
    prefix = "bcast_ops",
    deps = ARRAY_DEPS,
)

tf_kernel_library(
    name = "bitcast_op",
    prefix = "bitcast_op",
    deps = ARRAY_DEPS,
)

tf_kernel_library(
    name = "broadcast_to_op",
    prefix = "broadcast_to_op",
    deps = ARRAY_DEPS,
)

tf_kernel_library(
    name = "concat_op",
    prefix = "concat_op",
    deps = ARRAY_DEPS,
)

tf_kernel_library(
    name = "guarantee_const_op",
    prefix = "guarantee_const_op",
    deps = ARRAY_DEPS,
)

tf_kernel_library(
    name = "constant_op",
    prefix = "constant_op",
    deps = ARRAY_DEPS,
)

tf_kernel_library(
    name = "host_constant_op",
    prefix = "host_constant_op",
    deps = ARRAY_DEPS,
)

tf_kernel_library(
    name = "diag_op",
    prefix = "diag_op",
    deps = ARRAY_DEPS,
)

tf_kernel_library(
    name = "edit_distance_op",
    prefix = "edit_distance_op",
    deps = ARRAY_DEPS,
)

tf_kernel_library(
    name = "gather_nd_op",
    prefix = "gather_nd_op",
    deps = ARRAY_DEPS,
)

tf_kernel_library(
    name = "gather_op",
    prefix = "gather_op",
    deps = ARRAY_DEPS,
)

tf_kernel_library(
    name = "identity_op",
    prefix = "identity_op",
    deps = ARRAY_DEPS,
)

tf_kernel_library(
    name = "identity_n_op",
    prefix = "identity_n_op",
    deps = ARRAY_DEPS,
)

tf_kernel_library(
    name = "listdiff_op",
    prefix = "listdiff_op",
    deps = ARRAY_DEPS,
)

tf_kernel_library(
    name = "matrix_band_part_op",
    prefix = "matrix_band_part_op",
    deps = if_cuda([
        ":cuda_solvers",
    ]) + ARRAY_DEPS,
)

tf_kernel_library(
    name = "matrix_diag_op",
    prefix = "matrix_diag_op",
    deps = ARRAY_DEPS,
)

tf_kernel_library(
    name = "matrix_set_diag_op",
    prefix = "matrix_set_diag_op",
    deps = ARRAY_DEPS,
)

tf_kernel_library(
    name = "mirror_pad_op",
    prefix = "mirror_pad_op",
    deps = ARRAY_DEPS,
)

tf_kernel_library(
    name = "one_hot_op",
    prefix = "one_hot_op",
    deps = ARRAY_DEPS + ["//tensorflow/core:overflow"],
)

tf_kernel_library(
    name = "pack_op",
    prefix = "pack_op",
    deps = ARRAY_DEPS,
)

tf_kernel_library(
    name = "pad_op",
    prefix = "pad_op",
    deps = ARRAY_DEPS,
)

tf_kernel_library(
    name = "quantize_and_dequantize_op",
    prefix = "quantize_and_dequantize_op",
    deps = ARRAY_DEPS + [":cwise_op"],
)

tf_kernel_library(
    name = "compare_and_bitpack_op",
    srcs = ["compare_and_bitpack_op.cc"],
    hdrs = ["compare_and_bitpack_op.h"],
    gpu_srcs = [
        "compare_and_bitpack_op.h",
        "compare_and_bitpack_op_gpu.cu.cc",
    ],
    deps = ARRAY_DEPS,
)

# TODO(ebrevdo): Add benchmarks once the op is in the autogen array namespace.
# tf_cuda_cc_test(
#     name = "compare_and_bitpack_op_test",
#     srcs = ["compare_and_bitpack_op_test.cc"],
#     deps = [
#         ":array",
#         ":ops_testutil",
#         ":ops_util",
#         "//third_party/eigen3",
#         "//tensorflow/cc:cc_ops",
#         "//tensorflow/cc:cc_ops_internal",
#         "//tensorflow/core:core_cpu",
#         "//tensorflow/core:core_cpu_internal",
#         "//tensorflow/core:framework",
#         "//tensorflow/core:lib",
#         "//tensorflow/core:protos_all_cc",
#         "//tensorflow/core:test",
#         "//tensorflow/core:test_main",
#         "//tensorflow/core:testlib",
#     ],
# )

tf_kernel_library(
    name = "reshape_op",
    prefix = "reshape_op",
    deps = ARRAY_DEPS,
)

tf_kernel_library(
    name = "reverse_op",
    prefix = "reverse_op",
    deps = ARRAY_DEPS,
)

tf_kernel_library(
    name = "reverse_sequence_op",
    prefix = "reverse_sequence_op",
    deps = ARRAY_DEPS,
)

tf_kernel_library(
    name = "shape_ops",
    prefix = "shape_ops",
    deps = ARRAY_DEPS,
)

tf_kernel_library(
    name = "slice_op",
    prefix = "slice_op",
    deps = ARRAY_DEPS + [":strided_slice_op"],
)

tf_kernel_library(
    name = "snapshot_op",
    prefix = "snapshot_op",
    deps = ARRAY_DEPS,
)

tf_kernel_library(
    name = "split_op",
    gpu_srcs = ["gpu_device_array.h"],
    prefix = "split_op",
    deps = ARRAY_DEPS + [":split_lib"],
)

tf_kernel_library(
    name = "split_v_op",
    gpu_srcs = ["gpu_device_array.h"],
    prefix = "split_v_op",
    deps = ARRAY_DEPS + [":split_lib"],
)

tf_kernel_library(
    name = "searchsorted_op",
    prefix = "searchsorted_op",
    deps = ARRAY_DEPS,
)

tf_kernel_library(
    name = "inplace_ops",
    prefix = "inplace_ops",
    deps = ARRAY_DEPS,
)

tf_kernel_library(
    name = "tile_ops",
    srcs = ["tile_functor_cpu.cc"],
    hdrs = ["tile_functor.h"],
    gpu_srcs = [
        "tile_functor.h",
        "tile_functor_gpu.h",
        "tile_functor_gpu_bool.cu.cc",
        "tile_functor_gpu_complex64.cu.cc",
        "tile_functor_gpu_complex128.cu.cc",
        "tile_functor_gpu_double.cu.cc",
        "tile_functor_gpu_float.cu.cc",
        "tile_functor_gpu_half.cu.cc",
        "tile_functor_gpu_int16.cu.cc",
        "tile_functor_gpu_int32.cu.cc",
        "tile_functor_gpu_int64.cu.cc",
    ],
    prefix = "tile_ops",
    deps = ARRAY_DEPS,
)

tf_kernel_library(
    name = "transpose_op",
    srcs = [
        "transpose_op.cc",
    ],
    hdrs = ["transpose_op.h"],
    deps = ARRAY_DEPS + if_mkl([":mkl_transpose_op"]),
)

tf_kernel_library(
    name = "unique_op",
    prefix = "unique_op",
    deps = ARRAY_DEPS,
)

tf_kernel_library(
    name = "unpack_op",
    prefix = "unpack_op",
    deps = ARRAY_DEPS + [":split_lib"],
)

tf_kernel_library(
    name = "unravel_index_op",
    prefix = "unravel_index_op",
    deps = ARRAY_DEPS,
)

tf_kernel_library(
    name = "where_op",
    srcs = ["where_op.cc"],
    hdrs = ["where_op.h"],
    gpu_srcs = [
        "where_op.h",
        "where_op_gpu.cu.h",
        "where_op_gpu_impl_1.cu.cc",
        "where_op_gpu_impl_2.cu.cc",
        "where_op_gpu_impl_3.cu.cc",
        "where_op_gpu_impl_4.cu.cc",
        "where_op_gpu_impl_5.cu.cc",
    ],
    deps = if_cuda([
        ":cuda_solvers",
        "@cub_archive//:cub",
    ]) + if_rocm([
        "@rocprim_archive//:rocprim",
    ]) + ARRAY_DEPS,
)

cc_library(
    name = "ragged_ops",
    deps = [
        ":ragged_gather_op",
        ":ragged_range_op",
        ":ragged_tensor_to_sparse_kernel",
    ],
)

tf_kernel_library(
    name = "ragged_gather_op",
    srcs = ["ragged_gather_op.cc"],
    deps = [
        "//tensorflow/core:framework",
        "//tensorflow/core:ragged_array_ops_op_lib",
    ],
)

tf_cc_test(
    name = "ragged_gather_op_test",
    size = "small",
    srcs = ["ragged_gather_op_test.cc"],
    deps = [
        ":ragged_gather_op",
        "//tensorflow/core:framework",
        "//tensorflow/core:ragged_array_ops_op_lib",
        "//tensorflow/core:test",
        "//tensorflow/core:test_main",
        "//tensorflow/core:testlib",
        "//tensorflow/core/kernels:ops_testutil",
    ],
)

tf_kernel_library(
    name = "ragged_range_op",
    srcs = ["ragged_range_op.cc"],
    deps = [
        "//tensorflow/core:framework",
        "//tensorflow/core:ragged_math_ops_op_lib",
    ],
)

tf_cc_test(
    name = "ragged_range_op_test",
    srcs = ["ragged_range_op_test.cc"],
    deps = [
        ":ragged_range_op",
        "//tensorflow/core:framework",
        "//tensorflow/core:ragged_math_ops_op_lib",
        "//tensorflow/core:test",
        "//tensorflow/core:test_main",
        "//tensorflow/core:testlib",
        "//tensorflow/core/kernels:ops_testutil",
    ],
)

tf_kernel_library(
    name = "ragged_tensor_to_sparse_kernel",
    srcs = ["ragged_tensor_to_sparse_kernel.cc"],
    deps = [
        "//tensorflow/core:framework",
        "//tensorflow/core:ragged_conversion_ops_op_lib",
    ],
)

tf_cc_test(
    name = "ragged_tensor_to_sparse_kernel_test",
    size = "small",
    srcs = ["ragged_tensor_to_sparse_kernel_test.cc"],
    deps = [
        ":ragged_tensor_to_sparse_kernel",
        "//tensorflow/core:framework",
        "//tensorflow/core:lib",
        "//tensorflow/core:ragged_conversion_ops_op_lib",
        "//tensorflow/core:test",
        "//tensorflow/core:test_main",
        "//tensorflow/core:testlib",
        "//tensorflow/core/kernels:ops_testutil",
    ],
)

tf_kernel_library(
    name = "cudnn_rnn_kernels",
    srcs = ["cudnn_rnn_ops.cc"],
    visibility = ["//visibility:public"],
    deps = [
        ":gpu_util_hdrs",
        "//tensorflow/core:cudnn_rnn_ops_op_lib",
        "//tensorflow/core:framework",
        "//tensorflow/core:lib",
        "//tensorflow/core:lib_internal",
        "//tensorflow/core:stream_executor",
        "//tensorflow/core/kernels:bounds_check_lib",
        "//third_party/eigen3",
        "@farmhash_archive//:farmhash",
    ],
)

tf_cc_test(
    name = "batch_norm_op_test",
    size = "small",
    srcs = ["batch_norm_op_test.cc"],
    deps = [
        ":batch_norm_op",
        ":ops_testutil",
        ":ops_util",
        "//tensorflow/core:core_cpu",
        "//tensorflow/core:framework",
        "//tensorflow/core:lib",
        "//tensorflow/core:protos_all_cc",
        "//tensorflow/core:test",
        "//tensorflow/core:test_main",
        "//tensorflow/core:testlib",
    ],
)

tf_cc_test(
    name = "ops_testutil_test",
    size = "small",
    srcs = ["ops_testutil_test.cc"],
    deps = [
        ":identity_op",
        ":ops_testutil",
        ":ops_util",
        ":variable_ops",
        "//tensorflow/core:core_cpu",
        "//tensorflow/core:framework",
        "//tensorflow/core:lib",
        "//tensorflow/core:protos_all_cc",
        "//tensorflow/core:test",
        "//tensorflow/core:test_main",
        "//tensorflow/core:testlib",
    ],
)

tf_cc_test(
    name = "concat_op_test",
    size = "small",
    srcs = ["concat_op_test.cc"],
    deps = [
        ":concat_op",
        ":ops_testutil",
        ":ops_util",
        "//tensorflow/core:core_cpu",
        "//tensorflow/core:framework",
        "//tensorflow/core:lib",
        "//tensorflow/core:protos_all_cc",
        "//tensorflow/core:test",
        "//tensorflow/core:test_main",
        "//tensorflow/core:testlib",
    ],
)

tf_cuda_cc_test(
    name = "bincount_op_test",
    size = "small",
    srcs = ["bincount_op_test.cc"],
    deps = [
        ":bincount_op",
        ":ops_testutil",
        ":ops_util",
        "//tensorflow/core:core_cpu",
        "//tensorflow/core:framework",
        "//tensorflow/core:lib",
        "//tensorflow/core:math_ops_op_lib",
        "//tensorflow/core:protos_all_cc",
        "//tensorflow/core:test",
        "//tensorflow/core:test_main",
        "//tensorflow/core:testlib",
    ],
)

tf_cuda_cc_test(
    name = "constant_op_test",
    size = "small",
    srcs = ["constant_op_test.cc"],
    tags = ["no_cuda_on_cpu_tap"],
    deps = [
        ":constant_op",
        ":ops_testutil",
        ":ops_util",
        "//tensorflow/core:core_cpu",
        "//tensorflow/core:framework",
        "//tensorflow/core:lib",
        "//tensorflow/core:protos_all_cc",
        "//tensorflow/core:test",
        "//tensorflow/core:test_main",
        "//tensorflow/core:testlib",
    ],
)

tf_cc_test(
    name = "deep_conv2d_test",
    size = "small",
    srcs = ["deep_conv2d_test.cc"],
    deps = [
        ":conv_ops",
        "//tensorflow/core:test",
        "//tensorflow/core:test_main",
    ],
)

tf_cc_test(
    name = "xsmm_conv2d_test",
    size = "small",
    srcs = select({
        ":xsmm_convolutions": ["xsmm_conv2d_test.cc"],
        "//conditions:default": [],
    }),
    deps = [
        ":conv_ops",
        ":ops_testutil",
        ":ops_util",
        "//tensorflow/core:core_cpu",
        "//tensorflow/core:framework",
        "//tensorflow/core:lib",
        "//tensorflow/core:protos_all_cc",
        "//tensorflow/core:test",
        "//tensorflow/core:test_main",
        "//tensorflow/core:testlib",
    ] + select({
        ":xsmm_convolutions": [
            "@libxsmm_archive//:xsmm_avx",
        ],
        "//conditions:default": [],
    }),
)

tf_cuda_cc_test(
    name = "conv_ops_test",
    size = "medium",
    srcs = ["conv_ops_test.cc"],
    deps = [
        ":conv_ops",
        ":image",
        ":ops_testutil",
        ":ops_util",
        "//tensorflow/cc:cc_ops",
        "//tensorflow/core:core_cpu",
        "//tensorflow/core:framework",
        "//tensorflow/core:framework_internal",
        "//tensorflow/core:lib",
        "//tensorflow/core:protos_all_cc",
        "//tensorflow/core:tensorflow",
        "//tensorflow/core:test",
        "//tensorflow/core:test_main",
        "//tensorflow/core:testlib",
        "@com_google_absl//absl/algorithm:container",
    ],
)

tf_cuda_cc_test(
    name = "depthwise_conv_ops_test",
    size = "small",
    srcs = ["depthwise_conv_ops_test.cc"],
    tags = tf_cuda_tests_tags(),
    deps = [
        ":conv_ops",
        ":image",
        ":ops_testutil",
        ":ops_util",
        "//tensorflow/cc:cc_ops",
        "//tensorflow/core:core_cpu",
        "//tensorflow/core:framework",
        "//tensorflow/core:framework_internal",
        "//tensorflow/core:lib",
        "//tensorflow/core:protos_all_cc",
        "//tensorflow/core:tensorflow",
        "//tensorflow/core:test",
        "//tensorflow/core:test_main",
        "//tensorflow/core:testlib",
    ],
)

tf_cc_test(
    name = "decode_wav_op_test",
    size = "small",
    srcs = ["decode_wav_op_test.cc"],
    deps = [
        ":decode_wav_op",
        ":ops_testutil",
        ":ops_util",
        "//tensorflow/cc:cc_ops",
        "//tensorflow/cc:client_session",
        "//tensorflow/core:core_cpu",
        "//tensorflow/core:framework",
        "//tensorflow/core:framework_internal",
        "//tensorflow/core:lib",
        "//tensorflow/core:protos_all_cc",
        "//tensorflow/core:tensorflow",
        "//tensorflow/core:test",
        "//tensorflow/core:test_main",
        "//tensorflow/core:testlib",
    ],
)

tf_cc_test(
    name = "encode_wav_op_test",
    size = "small",
    srcs = ["encode_wav_op_test.cc"],
    deps = [
        ":decode_wav_op",
        ":encode_wav_op",
        ":ops_testutil",
        ":ops_util",
        "//tensorflow/cc:cc_ops",
        "//tensorflow/cc:client_session",
        "//tensorflow/core:core_cpu",
        "//tensorflow/core:framework",
        "//tensorflow/core:framework_internal",
        "//tensorflow/core:lib",
        "//tensorflow/core:protos_all_cc",
        "//tensorflow/core:tensorflow",
        "//tensorflow/core:test",
        "//tensorflow/core:test_main",
        "//tensorflow/core:testlib",
    ],
)

tf_cc_test(
    name = "example_parsing_ops_test",
    size = "medium",
    srcs = ["example_parsing_ops_test.cc"],
    shard_count = 4,
    tags = ["optonly"],
    deps = [
        ":example_parsing_ops",
        ":ops_testutil",
        ":ops_util",
        "//tensorflow/core:core_cpu",
        "//tensorflow/core:framework",
        "//tensorflow/core:lib",
        "//tensorflow/core:protos_all_cc",
        "//tensorflow/core:test",
        "//tensorflow/core:test_main",
        "//tensorflow/core:testlib",
    ],
)

tf_cc_test(
    name = "fake_quant_ops_test",
    size = "small",
    srcs = ["fake_quant_ops_test.cc"],
    deps = [
        ":fake_quant_ops",
        ":ops_testutil",
        ":ops_util",
        "//tensorflow/core:core_cpu",
        "//tensorflow/core:framework",
        "//tensorflow/core:lib",
        "//tensorflow/core:protos_all_cc",
        "//tensorflow/core:test",
        "//tensorflow/core:test_main",
        "//tensorflow/core:testlib",
    ],
)

tf_cc_test(
    name = "fused_batch_norm_op_test",
    size = "small",
    srcs = ["fused_batch_norm_op_test.cc"],
    deps = [
        ":fused_batch_norm_op",
        ":ops_testutil",
        ":ops_util",
        "//tensorflow/core:core_cpu",
        "//tensorflow/core:framework",
        "//tensorflow/core:lib",
        "//tensorflow/core:protos_all_cc",
        "//tensorflow/core:test",
        "//tensorflow/core:test_main",
        "//tensorflow/core:testlib",
    ],
)

tf_kernel_library(
    name = "gather_functor",
    prefix = "gather_functor",
    visibility = [":friends"],
    deps = [
        ":bounds_check",
        "//tensorflow/core:framework",
        "//third_party/eigen3",
    ],
)

# Unlike gather_functor library, this does not include the CUDA code and deps.
cc_library(
    name = "gather_functor_hdr",
    hdrs = ["gather_functor.h"],
)

tf_kernel_library(
    name = "dense_update_functor",
    srcs = ["dense_update_functor.cc"],
    hdrs = ["dense_update_functor.h"],
    gpu_srcs = [
        "dense_update_functor.h",
        "dense_update_functor_gpu.cu.cc",
    ],
    deps = [
        "//tensorflow/core:framework",
        "//tensorflow/core:lib",
        "//third_party/eigen3",
    ],
    alwayslink = 0,
)

tf_cuda_cc_test(
    name = "gather_op_test",
    size = "small",
    srcs = ["gather_op_test.cc"],
    deps = [
        ":gather_op",
        ":host_constant_op",
        ":ops_testutil",
        ":ops_util",
        "//tensorflow/core:core_cpu",
        "//tensorflow/core:framework",
        "//tensorflow/core:lib",
        "//tensorflow/core:protos_all_cc",
        "//tensorflow/core:test",
        "//tensorflow/core:test_main",
        "//tensorflow/core:testlib",
    ],
)

tf_cuda_cc_test(
    name = "gather_nd_op_test",
    size = "small",
    srcs = ["gather_nd_op_test.cc"],
    deps = [
        ":gather_nd_op",
        ":host_constant_op",
        ":ops_testutil",
        ":ops_util",
        "//tensorflow/core:core_cpu",
        "//tensorflow/core:framework",
        "//tensorflow/core:lib",
        "//tensorflow/core:protos_all_cc",
        "//tensorflow/core:test",
        "//tensorflow/core:test_main",
        "//tensorflow/core:testlib",
    ],
)

tf_cc_test(
    name = "guarantee_const_op_test",
    size = "small",
    srcs = ["guarantee_const_op_test.cc"],
    deps = [
        ":guarantee_const_op",
        ":ops_testutil",
        ":ops_util",
        ":variable_ops",
        "//tensorflow/core:core_cpu",
        "//tensorflow/core:framework",
        "//tensorflow/core:lib",
        "//tensorflow/core:protos_all_cc",
        "//tensorflow/core:test",
        "//tensorflow/core:test_main",
        "//tensorflow/core:testlib",
    ],
)

tf_cc_test(
    name = "identity_op_test",
    size = "small",
    srcs = ["identity_op_test.cc"],
    deps = [
        ":identity_op",
        ":ops_testutil",
        ":ops_util",
        "//tensorflow/core:core_cpu",
        "//tensorflow/core:framework",
        "//tensorflow/core:lib",
        "//tensorflow/core:protos_all_cc",
        "//tensorflow/core:test",
        "//tensorflow/core:test_main",
        "//tensorflow/core:testlib",
    ],
)

tf_cc_test(
    name = "identity_n_op_test",
    size = "small",
    srcs = ["identity_n_op_test.cc"],
    deps = [
        ":identity_n_op",
        ":ops_testutil",
        ":ops_util",
        "//tensorflow/core:core_cpu",
        "//tensorflow/core:framework",
        "//tensorflow/core:lib",
        "//tensorflow/core:protos_all_cc",
        "//tensorflow/core:test",
        "//tensorflow/core:test_main",
        "//tensorflow/core:testlib",
    ],
)

tf_cc_test(
    name = "debug_ops_test",
    size = "small",
    srcs = ["debug_ops_test.cc"],
    deps = [
        ":debug_ops",
        ":ops_testutil",
        ":ops_util",
        "//tensorflow/core:core_cpu",
        "//tensorflow/core:debug_ops_op_lib",
        "//tensorflow/core:framework",
        "//tensorflow/core:lib",
        "//tensorflow/core:protos_all_cc",
        "//tensorflow/core:test",
        "//tensorflow/core:test_main",
        "//tensorflow/core:testlib",
        "//tensorflow/core/debug:debug_io_utils",
        "//tensorflow/core/debug:debug_node_key",
    ],
)

tf_cuda_cc_test(
    name = "quantize_and_dequantize_op_test",
    size = "small",
    srcs = ["quantize_and_dequantize_op_test.cc"],
    deps = [
        ":ops_testutil",
        ":ops_util",
        ":quantize_and_dequantize_op",
        "//tensorflow/cc:cc_ops",
        "//tensorflow/core:core_cpu",
        "//tensorflow/core:framework",
        "//tensorflow/core:lib",
        "//tensorflow/core:protos_all_cc",
        "//tensorflow/core:test",
        "//tensorflow/core:test_main",
        "//tensorflow/core:testlib",
    ],
)

tf_cc_test(
    name = "dequantize_op_test",
    size = "small",
    srcs = ["dequantize_op_test.cc"],
    deps = [
        ":ops_testutil",
        ":ops_util",
        ":quantized_ops",
        "//tensorflow/cc:cc_ops",
        "//tensorflow/core:core_cpu",
        "//tensorflow/core:framework",
        "//tensorflow/core:lib",
        "//tensorflow/core:protos_all_cc",
        "//tensorflow/core:test",
        "//tensorflow/core:test_main",
        "//tensorflow/core:testlib",
    ],
)

tf_cc_test(
    name = "reverse_op_test",
    size = "small",
    srcs = ["reverse_op_test.cc"],
    deps = [
        ":ops_testutil",
        ":ops_util",
        ":reverse_op",
        "//tensorflow/core:core_cpu",
        "//tensorflow/core:core_cpu_internal",
        "//tensorflow/core:framework",
        "//tensorflow/core:lib",
        "//tensorflow/core:protos_all_cc",
        "//tensorflow/core:test",
        "//tensorflow/core:test_main",
        "//tensorflow/core:testlib",
    ],
)

tf_kernel_library(
    name = "scatter_functor",
    prefix = "scatter_functor",
    visibility = [":friends"],
    deps = [
        ":bounds_check",
        ":dense_update_functor",
        "//tensorflow/core:framework",
        "//tensorflow/core:lib",
        "//third_party/eigen3",
    ],
)

tf_cc_test(
    name = "slice_op_test",
    size = "small",
    srcs = ["slice_op_test.cc"],
    linkopts = select({
        "//tensorflow:darwin": ["-headerpad_max_install_names"],
        "//conditions:default": [],
    }),
    deps = [
        ":ops_testutil",
        ":ops_util",
        ":slice_op",
        "//tensorflow/core:core_cpu",
        "//tensorflow/core:framework",
        "//tensorflow/core:lib",
        "//tensorflow/core:protos_all_cc",
        "//tensorflow/core:test",
        "//tensorflow/core:test_main",
        "//tensorflow/core:testlib",
    ],
)

tf_cc_test(
    name = "strided_slice_op_test",
    size = "small",
    srcs = ["strided_slice_op_test.cc"],
    deps = [
        ":ops_testutil",
        ":ops_util",
        ":slice_op",
        ":strided_slice_op",
        "//tensorflow/core:core_cpu",
        "//tensorflow/core:framework",
        "//tensorflow/core:lib",
        "//tensorflow/core:protos_all_cc",
        "//tensorflow/core:test",
        "//tensorflow/core:test_main",
        "//tensorflow/core:testlib",
    ],
)

tf_cc_test(
    name = "unique_op_test",
    size = "small",
    srcs = ["unique_op_test.cc"],
    deps = [
        ":ops_testutil",
        ":ops_util",
        ":unique_op",
        "//tensorflow/core:core_cpu",
        "//tensorflow/core:framework",
        "//tensorflow/core:lib",
        "//tensorflow/core:protos_all_cc",
        "//tensorflow/core:test",
        "//tensorflow/core:test_main",
        "//tensorflow/core:testlib",
    ],
)

tf_kernel_library(
    name = "transpose_functor",
    srcs = ["transpose_functor_cpu.cc"],
    hdrs = ["transpose_functor.h"],
    gpu_srcs = [
        "transpose_functor_gpu.cu.cc",
        "transpose_functor.h",
    ],
    visibility = [":friends"],
    deps = [
        ":conv_2d",
        ":ops_util",
        "//tensorflow/core:framework",
        "//tensorflow/core:lib",
        "//tensorflow/core:protos_all_cc",
        "//third_party/eigen3",
    ],
    alwayslink = 1,
)

tf_cc_test(
    name = "transpose_util_test",
    size = "small",
    srcs = ["transpose_util_test.cc"],
    deps = [
        ":transpose_functor",
        "//tensorflow/core:framework",
        "//tensorflow/core:tensor_testutil",
        "//tensorflow/core:test",
        "//tensorflow/core:test_main",
    ],
)

tf_kernel_library(
    name = "candidate_sampler_ops",
    prefix = "candidate_sampler_ops",
    deps = [
        ":range_sampler",
        "//tensorflow/core:candidate_sampling_ops_op_lib",
        "//tensorflow/core:framework",
        "//tensorflow/core:lib",
    ],
)

cc_library(
    name = "range_sampler",
    srcs = ["range_sampler.cc"],
    hdrs = ["range_sampler.h"],
    visibility = ["//visibility:private"],
    deps = [
        "//tensorflow/core:lib",
        "//tensorflow/core:lib_internal",
    ],
)

tf_cc_test(
    name = "range_sampler_test",
    size = "small",
    srcs = ["range_sampler_test.cc"],
    deps = [
        ":range_sampler",
        "//tensorflow/core:framework",
        "//tensorflow/core:lib",
        "//tensorflow/core:test",
        "//tensorflow/core:test_main",
    ],
)

tf_kernel_library(
    name = "control_flow_ops",
    prefix = "control_flow_ops",
    deps = [
        "//tensorflow/core:control_flow_ops_op_lib",
        "//tensorflow/core:framework",
        "//tensorflow/core:lib",
    ],
)

tf_kernel_library(
    name = "ctc_ops",
    prefix = "ctc",
    deps = [
        ":bounds_check",
        ":ops_util",
        "//tensorflow/core:ctc_ops_op_lib",
        "//tensorflow/core:framework",
        "//tensorflow/core:lib",
        "//tensorflow/core/util/ctc:ctc_beam_search_lib",
        "//tensorflow/core/util/ctc:ctc_loss_calculator_lib",
    ],
)

tf_cc_test(
    name = "control_flow_ops_test",
    size = "small",
    srcs = ["control_flow_ops_test.cc"],
    deps = [
        ":control_flow_ops",
        ":ops_testutil",
        ":ops_util",
        "//tensorflow/core:framework",
        "//tensorflow/core:protos_all_cc",
        "//tensorflow/core:test",
        "//tensorflow/core:test_main",
        "//tensorflow/core:testlib",
    ],
)

cc_library(
    name = "data_flow",
    deps = [
        ":barrier_ops",
        ":conditional_accumulator_base_op",
        ":conditional_accumulator_op",
        ":dynamic_partition_op",
        ":dynamic_stitch_op",
        ":fifo_queue_op",
        ":lookup_table_init_op",
        ":lookup_table_op",
        ":map_stage_op",
        ":padding_fifo_queue_op",
        ":priority_queue_op",
        ":queue_ops",
        ":random_shuffle_queue_op",
        ":record_input_op",
        ":session_ops",
        ":sparse_conditional_accumulator_op",
        ":stack_ops",
        ":stage_op",
        ":tensor_array_ops",
    ],
)

cc_library(
    name = "lookup",
    deps = [
        ":lookup_table_init_op",
        ":lookup_table_op",
    ],
)

cc_header_only_library(
    name = "lookup_headers_lib",
    deps = [":lookup"],
)

DATA_FLOW_DEPS = [
    ":bounds_check",
    ":concat_lib",
    ":conditional_accumulator",
    ":conditional_accumulator_base",
    ":fifo_queue",
    ":initializable_lookup_table",
    ":lookup_util",
    ":padding_fifo_queue",
    ":priority_queue",
    ":queue_base",
    ":queue_op",
    ":sparse_conditional_accumulator",
    ":split_lib",
    ":tensor_array",
    ":typed_conditional_accumulator_base",
    ":typed_queue",
    "//third_party/eigen3",
    "//tensorflow/core:core_cpu",
    "//tensorflow/core:data_flow_ops_op_lib",
    "//tensorflow/core:framework",
    "//tensorflow/core:lib",
    "//tensorflow/core:lib_internal",
]

tf_kernel_library(
    name = "conditional_accumulator_base_op",
    prefix = "conditional_accumulator_base_op",
    deps = DATA_FLOW_DEPS,
)

tf_kernel_library(
    name = "conditional_accumulator_op",
    prefix = "conditional_accumulator_op",
    deps = DATA_FLOW_DEPS,
)

tf_kernel_library(
    name = "barrier_ops",
    prefix = "barrier_ops",
    deps = DATA_FLOW_DEPS,
)

tf_kernel_library(
    name = "fifo_queue_op",
    prefix = "fifo_queue_op",
    deps = DATA_FLOW_DEPS,
)

tf_kernel_library(
    name = "padding_fifo_queue_op",
    prefix = "padding_fifo_queue_op",
    deps = DATA_FLOW_DEPS,
)

tf_kernel_library(
    name = "priority_queue_op",
    prefix = "priority_queue_op",
    deps = DATA_FLOW_DEPS,
)

tf_kernel_library(
    name = "queue_ops",
    prefix = "queue_ops",
    deps = DATA_FLOW_DEPS,
)

tf_kernel_library(
    name = "random_shuffle_queue_op",
    prefix = "random_shuffle_queue_op",
    deps = DATA_FLOW_DEPS + [
        "//tensorflow/core:protos_all_cc",
    ],
)

tf_kernel_library(
    name = "scoped_allocator_ops",
    prefix = "scoped_allocator_ops",
    deps = [
        "//tensorflow/core:core_cpu",
        "//tensorflow/core:core_cpu_internal",
        "//tensorflow/core:framework",
        "//tensorflow/core:lib",
        "//tensorflow/core:lib_internal",
        "//tensorflow/core:scoped_allocator_ops_op_lib",
    ],
)

tf_cuda_cc_test(
    name = "scoped_allocator_ops_test",
    srcs = ["scoped_allocator_ops_test.cc"],
    linkstatic = tf_kernel_tests_linkstatic(),  #Required for benchmarking
    deps = [
        ":cwise_op",
        ":dense_update_ops",
        ":ops_testutil",
        ":ops_util",
        ":scoped_allocator_ops",
        ":variable_ops",
        "//tensorflow/core:core_cpu",
        "//tensorflow/core:core_cpu_internal",
        "//tensorflow/core:framework",
        "//tensorflow/core:lib",
        "//tensorflow/core:math_ops_op_lib",
        "//tensorflow/core:proto_text",
        "//tensorflow/core:protos_all_cc",
        "//tensorflow/core:test",
        "//tensorflow/core:test_main",
        "//tensorflow/core:testlib",
    ],
)

tf_kernel_library(
    name = "session_ops",
    prefix = "session_ops",
    deps = DATA_FLOW_DEPS,
)

tf_kernel_library(
    name = "sparse_conditional_accumulator_op",
    prefix = "sparse_conditional_accumulator_op",
    deps = DATA_FLOW_DEPS,
)

cc_library(
    name = "stack",
    srcs = ["stack.cc"],
    hdrs = ["stack.h"],
    deps = [
        "//tensorflow/core:core_cpu",
        "//tensorflow/core:framework",
        "//tensorflow/core:lib",
        "//tensorflow/core:lib_internal",
    ],
)

tf_kernel_library(
    name = "stack_ops",
    prefix = "stack_ops",
    deps = DATA_FLOW_DEPS + [":stack"],
)

tf_kernel_library(
    name = "tensor_array_ops",
    prefix = "tensor_array_ops",
    deps = DATA_FLOW_DEPS,
)

DYNAMIC_DEPS = [
    ":bounds_check",
    "//tensorflow/core:core_cpu",
    "//tensorflow/core:data_flow_ops_op_lib",
    "//tensorflow/core:framework",
    "//tensorflow/core:lib",
    "//tensorflow/core:lib_internal",
]

tf_kernel_library(
    name = "dynamic_partition_op",
    prefix = "dynamic_partition_op",
    deps = DYNAMIC_DEPS + [
        ":fill_functor",
        ":gather_functor",
    ] + if_cuda(["@cub_archive//:cub"])
    + if_rocm(["@rocprim_archive//:rocprim"]),
)

tf_kernel_library(
    name = "dynamic_stitch_op",
    gpu_srcs = [
        "gpu_device_array.h",
        "gpu_device_array_gpu.h",
    ],
    prefix = "dynamic_stitch_op",
    deps = DYNAMIC_DEPS,
)

LOOKUP_DEPS = [
    ":bounds_check",
    ":initializable_lookup_table",
    ":lookup_util",
    "//tensorflow/core:core_cpu",
    "//tensorflow/core:framework",
    "//tensorflow/core:lib",
    "//tensorflow/core:lib_internal",
    "//tensorflow/core:lookup_ops_op_lib",
]

tf_kernel_library(
    name = "lookup_table_init_op",
    prefix = "lookup_table_init_op",
    deps = LOOKUP_DEPS,
)

tf_kernel_library(
    name = "lookup_table_op",
    prefix = "lookup_table_op",
    deps = LOOKUP_DEPS,
)

cc_library(
    name = "checkpoint_ops",
    deps = [
        ":generate_vocab_remapping_op",
        ":load_and_remap_matrix_op",
    ],
)

tf_kernel_library(
    name = "generate_vocab_remapping_op",
    srcs = ["generate_vocab_remapping_op.cc"],
    deps = [
        ":lookup_table_init_op",
        ":lookup_table_op",
        "//tensorflow/core:checkpoint_ops_op_lib",
        "//tensorflow/core:framework",
        "//tensorflow/core:lib",
        "//third_party/eigen3",
    ],
)

tf_kernel_library(
    name = "load_and_remap_matrix_op",
    srcs = ["load_and_remap_matrix_op.cc"],
    deps = [
        "//tensorflow/core:checkpoint_ops_op_lib",
        "//tensorflow/core:framework",
        "//tensorflow/core:lib",
        "//tensorflow/core:lib_internal",
        "//tensorflow/core/util/tensor_bundle",
        "//third_party/eigen3",
    ],
)

tf_cuda_cc_tests(
    name = "dynamic_op_test",
    size = "small",
    srcs = [
        "dynamic_partition_op_test.cc",
        "dynamic_stitch_op_test.cc",
    ],
    deps = [
        ":data_flow",
        ":ops_testutil",
        ":ops_util",
        "//tensorflow/core:core_cpu",
        "//tensorflow/core:framework",
        "//tensorflow/core:lib",
        "//tensorflow/core:protos_all_cc",
        "//tensorflow/core:test",
        "//tensorflow/core:test_main",
        "//tensorflow/core:testlib",
    ],
)

tf_kernel_library(
    name = "eye_functor",
    hdrs = ["eye_functor.h"],
    gpu_srcs = [
        "eye_functor_gpu.cu.cc",
        "eye_functor.h",
    ],
    visibility = [":friends"],
    deps = [
        "//tensorflow/core:framework",
        "//third_party/eigen3",
    ],
    alwayslink = 0,
)

cc_library(
    name = "fifo_queue",
    srcs = ["fifo_queue.cc"],
    hdrs = ["fifo_queue.h"],
    visibility = [":friends"],
    deps = [
        ":queue_base",
        ":queue_op",
        ":typed_queue",
        "//tensorflow/core:framework",
        "//tensorflow/core:lib",
        "//tensorflow/core:protos_all_cc",
    ],
)

cc_library(
    name = "padding_fifo_queue",
    srcs = ["padding_fifo_queue.cc"],
    hdrs = ["padding_fifo_queue.h"],
    visibility = ["//visibility:private"],
    deps = [
        ":fifo_queue",
        ":queue_base",
        ":typed_queue",
        "//tensorflow/core:framework",
        "//tensorflow/core:lib",
        "//tensorflow/core:protos_all_cc",
    ],
)

cc_library(
    name = "conditional_accumulator_base",
    srcs = ["conditional_accumulator_base.cc"],
    hdrs = [
        "conditional_accumulator_base.h",
    ],
    deps = [
        "//tensorflow/core:framework",
        "//tensorflow/core:lib",
        "//third_party/eigen3",
    ],
)

cc_library(
    name = "typed_conditional_accumulator_base",
    hdrs = ["typed_conditional_accumulator_base.h"],
    deps = [
        ":conditional_accumulator_base",
    ],
)

cc_library(
    name = "conditional_accumulator",
    hdrs = [
        "conditional_accumulator.h",
        "conditional_accumulator_base_op.h",
    ],
    deps = [
        ":conditional_accumulator_base",
        ":fill_functor",
        ":typed_conditional_accumulator_base",
    ],
)

cc_library(
    name = "sparse_conditional_accumulator",
    hdrs = ["sparse_conditional_accumulator.h"],
    deps = [
        ":typed_conditional_accumulator_base",
    ],
)

tf_kernel_library(
    name = "tensor_array",
    srcs = ["tensor_array.cc"],
    hdrs = ["tensor_array.h"],
    visibility = ["//visibility:private"],
    deps = [
        ":aggregate_ops",
        "//tensorflow/core:framework",
        "//tensorflow/core:lib",
        "//third_party/eigen3",
    ],
)

tf_kernel_library(
    name = "resource_variable_ops",
    srcs = ["resource_variable_ops.cc"],
    hdrs = ["resource_variable_ops.h"],
    deps = [
        ":bounds_check",
        ":dense_update_functor",
        ":gather_functor",
        ":mutex_ops",
        ":scatter_functor",
        ":state",
        ":training_op_helpers",
        ":variable_ops",
        "//tensorflow/core:core_cpu_lib",
        "//tensorflow/core:framework",
        "//tensorflow/core:lib",
        "//tensorflow/core:lib_internal",
        "//tensorflow/core:resource_variable_ops_op_lib",
        "@com_google_absl//absl/strings",
    ],
)

tf_kernel_library(
    name = "list_kernels",
    srcs = ["list_kernels.cc"],
    hdrs = ["list_kernels.h"],
    gpu_srcs = [
        "list_kernels.cu.cc",
        "list_kernels.h",
    ],
    deps = [
        ":concat_lib",
        ":fill_functor",
        "//tensorflow/core:framework",
        "//tensorflow/core:lib",
        "//tensorflow/core:list_ops_op_lib",
        "//third_party/eigen3",
    ],
)

tf_kernel_library(
    name = "fact_op",
    prefix = "fact_op",
    deps = [
        "//tensorflow/core:framework",
        "//tensorflow/core:lib",
        "//tensorflow/core:user_ops_op_lib",
    ],
)

tf_kernel_library(
    name = "function_ops",
    prefix = "function_ops",
    deps = [
        "//tensorflow/core:core_cpu",
        "//tensorflow/core:core_cpu_internal",
        "//tensorflow/core:framework",
        "//tensorflow/core:lib",
        "//tensorflow/core:lib_internal",
    ],
)

tf_kernel_library(
    name = "functional_ops",
    prefix = "functional_ops",
    deps = [
        "//tensorflow/core:core_cpu",
        "//tensorflow/core:core_cpu_internal",
        "//tensorflow/core:framework",
        "//tensorflow/core:functional_ops_op_lib",
        "//tensorflow/core:lib",
        "//tensorflow/core:lib_internal",
        "//third_party/eigen3",
    ],
)

tf_kernel_library(
    name = "partitioned_function_ops",
    prefix = "partitioned_function_ops",
    deps = [
        "//tensorflow/core:core_cpu_internal",
        "//tensorflow/core:framework",
        "//tensorflow/core:functional_ops_op_lib",
        "//tensorflow/core:lib",
        "//tensorflow/core:protos_all_cc",
        "//tensorflow/core/grappler:grappler_item",
        "//tensorflow/core/grappler/clusters:virtual_cluster",
        "//tensorflow/core/grappler/optimizers:meta_optimizer",
        "//tensorflow/core/grappler/utils:functions",
        "//tensorflow/stream_executor:stream",
    ],
)

cc_library(
    name = "image",
    deps = [
        ":adjust_contrast_op",
        ":adjust_hue_op",
        ":adjust_saturation_op",
        ":attention_ops",
        ":colorspace_op",
        ":crop_and_resize_op",
        ":decode_bmp_op",
        ":decode_image_op",
        ":draw_bounding_box_op",
        ":encode_jpeg_op",
        ":encode_png_op",
        ":extract_jpeg_shape_op",
        ":non_max_suppression_op",
        ":random_crop_op",
        ":resize_area_op",
        ":resize_bicubic_op",
        ":resize_bilinear_op",
        ":resize_nearest_neighbor_op",
        ":sample_distorted_bounding_box_op",
        ":scale_and_translate_op",
    ],
)

IMAGE_DEPS = [
    ":bounds_check",
    ":eigen_helpers",
    ":image_resizer_state",
    "//third_party/eigen3",
    "//tensorflow/core:framework",
    "//tensorflow/core:gif_internal",
    "//tensorflow/core:image_ops_op_lib",
    "//tensorflow/core:jpeg_internal",
    "//tensorflow/core:lib",
    "//tensorflow/core:lib_internal",
    "//tensorflow/core:png_internal",
    "//tensorflow/core:protos_all_cc",
]

tf_kernel_library(
    name = "adjust_contrast_op",
    prefix = "adjust_contrast_op",
    deps = IMAGE_DEPS,
)

cc_library(
    name = "adjust_hsv_gpu_lib",
    hdrs = ["adjust_hsv_gpu.cu.h"],
    deps = ["//tensorflow/core:framework"],
)

tf_kernel_library(
    name = "adjust_hue_op",
    prefix = "adjust_hue_op",
    deps = IMAGE_DEPS + [":adjust_hsv_gpu_lib"],
)

tf_kernel_library(
    name = "adjust_saturation_op",
    prefix = "adjust_saturation_op",
    deps = IMAGE_DEPS + [":adjust_hsv_gpu_lib"],
)

tf_kernel_library(
    name = "attention_ops",
    prefix = "attention_ops",
    deps = IMAGE_DEPS,
)

tf_kernel_library(
    name = "colorspace_op",
    prefix = "colorspace_op",
    deps = IMAGE_DEPS,
)

tf_kernel_library(
    name = "crop_and_resize_op",
    prefix = "crop_and_resize_op",
    deps = IMAGE_DEPS,
)

tf_kernel_library(
    name = "decode_bmp_op",
    prefix = "decode_bmp_op",
    deps = IMAGE_DEPS,
)

tf_kernel_library(
    name = "decode_image_op",
    prefix = "decode_image_op",
    deps = IMAGE_DEPS,
)

tf_kernel_library(
    name = "draw_bounding_box_op",
    prefix = "draw_bounding_box_op",
    deps = IMAGE_DEPS,
)

tf_kernel_library(
    name = "encode_jpeg_op",
    prefix = "encode_jpeg_op",
    deps = IMAGE_DEPS,
)

tf_kernel_library(
    name = "encode_png_op",
    prefix = "encode_png_op",
    deps = IMAGE_DEPS,
)

tf_kernel_library(
    name = "extract_jpeg_shape_op",
    prefix = "extract_jpeg_shape_op",
    deps = IMAGE_DEPS,
)

tf_kernel_library(
    name = "non_max_suppression_op",
    prefix = "non_max_suppression_op",
    deps = IMAGE_DEPS,
)

tf_kernel_library(
    name = "scale_and_translate_op",
    prefix = "scale_and_translate_op",
    deps = IMAGE_DEPS + [":sampling_kernels"],
)

tf_kernel_library(
    name = "random_crop_op",
    prefix = "random_crop_op",
    deps = IMAGE_DEPS,
)

tf_kernel_library(
    name = "resize_area_op",
    prefix = "resize_area_op",
    deps = IMAGE_DEPS,
)

tf_kernel_library(
    name = "resize_bicubic_op",
    prefix = "resize_bicubic_op",
    deps = IMAGE_DEPS,
)

tf_kernel_library(
    name = "resize_bilinear_op",
    prefix = "resize_bilinear_op",
    deps = IMAGE_DEPS,
)

tf_kernel_library(
    name = "resize_nearest_neighbor_op",
    prefix = "resize_nearest_neighbor_op",
    deps = IMAGE_DEPS,
)

tf_kernel_library(
    name = "sample_distorted_bounding_box_op",
    prefix = "sample_distorted_bounding_box_op",
    deps = IMAGE_DEPS,
)

tf_kernel_library(
    name = "encode_wav_op",
    prefix = "encode_wav_op",
    deps = [
        ":bounds_check",
        "//tensorflow/core:framework",
        "//tensorflow/core:lib",
        "//tensorflow/core:lib_internal",
        "//tensorflow/core:protos_all_cc",
    ],
)

tf_kernel_library(
    name = "decode_wav_op",
    prefix = "decode_wav_op",
    deps = [
        "//tensorflow/core:framework",
        "//tensorflow/core:lib",
        "//tensorflow/core:lib_internal",
        "//tensorflow/core:protos_all_cc",
    ],
)

tf_cc_tests(
    name = "eigen_test",
    size = "small",
    srcs = [
        "eigen_activations_test.cc",
        "eigen_attention_test.cc",
        "eigen_backward_spatial_convolutions_test.cc",
        "eigen_pooling_test.cc",
        "eigen_softmax_test.cc",
        "eigen_spatial_convolutions_test.cc",
    ],
    deps = [
        ":eigen_helpers",
        "//tensorflow/core:test",
        "//tensorflow/core:test_main",
        "@com_google_absl//absl/strings",
    ],
)

# Conditional test target generation is not supported by the "tf_cc_tests" macro
# (can't add 'select' to the srcs field, type 'select' is not iterable).
tf_cc_test(
    name = "eigen_mkldnn_contraction_kernel_test",
    size = "small",
    srcs = select({
        "//tensorflow:android": [],
        "//tensorflow:arm": [],
        "//tensorflow:ios": [],
        "//tensorflow:linux_ppc64le": [],
        ":no_mkldnn_contraction_kernel": [],
        "//conditions:default": ["eigen_mkldnn_contraction_kernel_test.cc"],
    }),
    tags = ["mkldnn_contraction_kernel"],
    deps = [
        ":eigen_contraction_kernel",
        "//tensorflow/core:test",
        "//tensorflow/core:test_main",
    ],
)

cc_library(
    name = "eigen_benchmark",
    testonly = 1,
    hdrs = [
        "eigen_benchmark.h",
        ":eigen_helpers",
    ],
    deps = [
        "//tensorflow/core:framework",
        "//third_party/eigen3",
    ],
)

tf_cc_test(
    name = "eigen_benchmark_cpu_test",
    srcs = ["eigen_benchmark_cpu_test.cc"],
    deps = [
        ":eigen_benchmark",
        ":eigen_helpers",
        "//tensorflow/core:test",
        "//tensorflow/core:test_main",
        "//third_party/eigen3",
    ],
)

tf_cc_tests(
    name = "basic_ops_benchmark_test",
    size = "small",
    srcs = [
        "basic_ops_benchmark_test.cc",
    ],
    deps = [
        ":math",
        ":ops_util",
        ":state",
        "//tensorflow/core:core_cpu",
        "//tensorflow/core:framework",
        "//tensorflow/core:test",
        "//tensorflow/core:test_main",
        "//tensorflow/core:testlib",
    ],
)

tf_cc_tests(
    name = "bonus_tests",
    srcs = [
        "adjust_contrast_op_test.cc",
        "colorspace_op_test.cc",
        "crop_and_resize_op_test.cc",
        "non_max_suppression_op_test.cc",
        "resize_area_op_test.cc",
        "resize_bicubic_op_test.cc",
        "resize_bilinear_op_test.cc",
        "resize_nearest_neighbor_op_test.cc",
        "scale_and_translate_op_test.cc",
    ],
    linkopts = select({
        "//tensorflow:darwin": ["-headerpad_max_install_names"],
        "//conditions:default": [],
    }),
    deps = [
        ":image",
        ":ops_testutil",
        ":ops_util",
        ":sampling_kernels",
        "//tensorflow/core:core_cpu",
        "//tensorflow/core:framework",
        "//tensorflow/core:lib",
        "//tensorflow/core:lib_internal",
        "//tensorflow/core:protos_all_cc",
        "//tensorflow/core:test",
        "//tensorflow/core:test_main",
        "//tensorflow/core:testlib",
    ],
)

tf_cuda_cc_test(
    name = "adjust_contrast_op_benchmark_test",
    srcs = ["adjust_contrast_op_benchmark_test.cc"],
    deps = [
        ":image",
        ":ops_testutil",
        ":ops_util",
        "//tensorflow/core:core_cpu",
        "//tensorflow/core:framework",
        "//tensorflow/core:protos_all_cc",
        "//tensorflow/core:test",
        "//tensorflow/core:test_main",
        "//tensorflow/core:testlib",
    ],
)

tf_cuda_cc_test(
    name = "crop_and_resize_op_benchmark_test",
    srcs = ["crop_and_resize_op_benchmark_test.cc"],
    deps = [
        ":image",
        ":ops_testutil",
        ":ops_util",
        "//tensorflow/core:core_cpu",
        "//tensorflow/core:framework",
        "//tensorflow/core:protos_all_cc",
        "//tensorflow/core:test",
        "//tensorflow/core:test_main",
        "//tensorflow/core:testlib",
    ],
)

tf_cuda_cc_test(
    name = "resize_benchmark_test",
    srcs = ["resize_op_benchmark_test.cc"],
    deps = [
        ":image",
        ":ops_testutil",
        ":ops_util",
        "//tensorflow/core:core_cpu",
        "//tensorflow/core:framework",
        "//tensorflow/core:protos_all_cc",
        "//tensorflow/core:test",
        "//tensorflow/core:test_main",
        "//tensorflow/core:testlib",
    ],
)

cc_library(
    name = "io",
    deps = [
        ":fixed_length_record_reader_op",
        ":identity_reader_op",
        ":lmdb_reader_op",
        ":matching_files_op",
        ":reader_ops",
        ":restore_op",
        ":save_op",
        ":save_restore_v2_ops",
        ":text_line_reader_op",
        ":tf_record_reader_op",
        ":whole_file_read_ops",
    ],
)

IO_DEPS = [
    ":ops_util",
    "//tensorflow/core:framework",
    "//tensorflow/core:io_ops_op_lib",
    "//tensorflow/core:lib",
    "//tensorflow/core:lib_internal",
    "//tensorflow/core:protos_all_cc",
    "//tensorflow/core:reader_base",
    "//tensorflow/core/util/tensor_bundle",
]

tf_kernel_library(
    name = "fixed_length_record_reader_op",
    prefix = "fixed_length_record_reader_op",
    deps = IO_DEPS,
)

tf_kernel_library(
    name = "identity_reader_op",
    prefix = "identity_reader_op",
    deps = IO_DEPS,
)

tf_kernel_library(
    name = "lmdb_reader_op",
    prefix = "lmdb_reader_op",
    deps = IO_DEPS + [
        "@lmdb",
    ],
)

tf_kernel_library(
    name = "matching_files_op",
    prefix = "matching_files_op",
    deps = IO_DEPS,
)

tf_kernel_library(
    name = "reader_ops",
    prefix = "reader_ops",
    deps = IO_DEPS,
)

SAVE_RESTORE_DEPS = [
    ":bounds_check_lib",
    ":save_restore_tensor",
    "//tensorflow/core:framework",
    "//tensorflow/core:io_ops_op_lib",
    "//tensorflow/core:lib",
    "//tensorflow/core:lib_internal",
    "//tensorflow/core:protos_all_cc",
    "//tensorflow/core/util/tensor_bundle",
]

tf_kernel_library(
    name = "restore_op",
    prefix = "restore_op",
    deps = SAVE_RESTORE_DEPS,
)

tf_kernel_library(
    name = "save_op",
    prefix = "save_op",
    deps = SAVE_RESTORE_DEPS,
)

tf_kernel_library(
    name = "save_restore_v2_ops",
    prefix = "save_restore_v2_ops",
    deps = SAVE_RESTORE_DEPS,
)

tf_kernel_library(
    name = "text_line_reader_op",
    prefix = "text_line_reader_op",
    deps = IO_DEPS,
)

tf_kernel_library(
    name = "tf_record_reader_op",
    prefix = "tf_record_reader_op",
    deps = IO_DEPS,
)

tf_kernel_library(
    name = "whole_file_read_ops",
    prefix = "whole_file_read_ops",
    deps = IO_DEPS,
)

tf_cc_tests(
    name = "bonus2_tests",
    size = "small",
    srcs = [
        "merge_v2_checkpoints_op_test.cc",
        "restore_op_test.cc",
        "restore_v2_op_test.cc",
        "save_op_test.cc",
        "save_v2_op_test.cc",
    ],
    deps = [
        ":io",
        ":ops_testutil",
        ":ops_util",
        "//tensorflow/cc:cc_ops",
        "//tensorflow/core:core_cpu",
        "//tensorflow/core:core_cpu_internal",
        "//tensorflow/core:framework",
        "//tensorflow/core:lib",
        "//tensorflow/core:protos_all_cc",
        "//tensorflow/core:test",
        "//tensorflow/core:test_main",
        "//tensorflow/core:testlib",
        "//tensorflow/core/util/tensor_bundle",
    ],
)

cc_library(
    name = "linalg",
    deps = [
        ":cholesky_grad",
        ":cholesky_op",
        ":determinant_op",
        ":lu_op",
        ":matrix_exponential_op",
        ":matrix_inverse_op",
        ":matrix_logarithm_op",
        ":matrix_solve_ls_op",
        ":matrix_solve_op",
        ":matrix_square_root_op",
        ":matrix_triangular_solve_op",
        ":qr_op",
        ":self_adjoint_eig_op",
        ":self_adjoint_eig_v2_op",
        ":svd_op",
    ],
)

tf_kernel_library(
    name = "cuda_solvers",
    srcs = ["cuda_solvers.cc"],
    hdrs = ["cuda_solvers.h"],
    # @local_config_cuda//cuda:cusolver, //third_party/eigen3:blas,
    # and //third_party/libf2c all contain various parts of BLAS, LAPACK,
    # and f2c helper functions in global namespace. Tell the compiler to
    # allow multiple definitions when linking this.
    linkopts = select({
        "//tensorflow:darwin": [],
        "//tensorflow:windows": [],
        "//conditions:default": ["-Wl,-z,muldefs"],
    }),
    visibility = [":friends"],
    deps = [
        "//tensorflow/core:framework",
        "//tensorflow/core:lib",
    ] + if_cuda([
        "//tensorflow/core/platform/default/build_config:cublas_plugin",
        "@local_config_cuda//cuda:cublas",
        "@local_config_cuda//cuda:cusolver",
    ])
)

LINALG_DEPS = [
    ":linalg_ops_common",
    "//third_party/eigen3",
    "//tensorflow/core:framework",
    "//tensorflow/core:lib",
    "//tensorflow/core:linalg_ops_op_lib",
] + if_cuda([
    ":cuda_solvers",
    ":transpose_functor",
])

tf_kernel_library(
    name = "cholesky_op",
    prefix = "cholesky_op",
    deps = if_cuda([
        ":matrix_band_part_op",
    ]) + LINALG_DEPS,
)

tf_kernel_library(
    name = "cholesky_grad",
    prefix = "cholesky_grad",
    deps = LINALG_DEPS,
)

tf_kernel_library(
    name = "determinant_op",
    prefix = "determinant_op",
    deps = if_cuda([
        ":fill_functor",
    ]) + LINALG_DEPS,
)

tf_kernel_library(
    name = "matrix_exponential_op",
    prefix = "matrix_exponential_op",
    deps = LINALG_DEPS,
)

tf_kernel_library(
    name = "matrix_logarithm_op",
    prefix = "matrix_logarithm_op",
    deps = LINALG_DEPS,
)

tf_kernel_library(
    name = "self_adjoint_eig_op",
    prefix = "self_adjoint_eig_op",
    deps = LINALG_DEPS + ["//tensorflow/core:lib_internal"],
)

tf_kernel_library(
    name = "self_adjoint_eig_v2_op",
    prefix = "self_adjoint_eig_v2_op",
    deps = LINALG_DEPS + ["//tensorflow/core:lib_internal"] + if_cuda([
        ":cast_op",
        ":cwise_op",
    ]),
)

tf_kernel_library(
    name = "matrix_inverse_op",
    prefix = "matrix_inverse_op",
    deps = LINALG_DEPS + if_cuda([":eye_functor"]),
)

tf_kernel_library(
    name = "matrix_solve_ls_op",
    prefix = "matrix_solve_ls_op",
    deps = LINALG_DEPS,
)

tf_kernel_library(
    name = "matrix_solve_op",
    prefix = "matrix_solve_op",
    deps = LINALG_DEPS,
)

tf_kernel_library(
    name = "matrix_square_root_op",
    prefix = "matrix_square_root_op",
    deps = LINALG_DEPS,
)

tf_kernel_library(
    name = "matrix_triangular_solve_op",
    prefix = "matrix_triangular_solve_op",
    deps = LINALG_DEPS + if_cuda([
        "//tensorflow/core/platform/default/build_config:cublas_plugin",
    ]),
)

tf_kernel_library(
    name = "qr_op",
    prefix = "qr_op",
    deps = LINALG_DEPS + if_cuda([
        ":cwise_op",
        ":eye_functor",
        ":matrix_band_part_op",
    ]),
)

tf_kernel_library(
    name = "svd_op",
    prefix = "svd_op",
    deps = LINALG_DEPS,
)

tf_kernel_library(
    name = "lu_op",
    prefix = "lu_op",
    deps = if_cuda([
        ":cuda_solvers",
        ":transpose_functor",
    ]) + [
        "//third_party/eigen3",
        "//tensorflow/core:framework",
        "//tensorflow/core:lib",
    ],
)

cc_library(
    name = "linalg_ops_common",
    srcs = ["linalg_ops_common.cc"],
    hdrs = ["linalg_ops_common.h"],
    visibility = ["//visibility:private"],
    deps = [
        "//tensorflow/core:framework",
        "//tensorflow/core:lib",
        "//third_party/eigen3",
    ],
)

cc_library(
    name = "logging",
    deps = [
        ":logging_ops",
        ":summary_audio_op",
        ":summary_image_op",
        ":summary_op",
        ":summary_tensor_op",
    ],
)

LOGGING_DEPS = [
    "@com_google_absl//absl/strings",
    "//tensorflow/core:framework",
    "//tensorflow/core:lib",
    "//tensorflow/core:lib_internal",
    "//tensorflow/core:logging_ops_op_lib",
    "//tensorflow/core:protos_all_cc",
]

tf_kernel_library(
    name = "logging_ops",
    prefix = "logging_ops",
    deps = LOGGING_DEPS,
)

tf_kernel_library(
    name = "summary_audio_op",
    prefix = "summary_audio_op",
    deps = LOGGING_DEPS,
)

tf_kernel_library(
    name = "summary_image_op",
    prefix = "summary_image_op",
    deps = LOGGING_DEPS + ["//tensorflow/core:png_internal"],
)

tf_kernel_library(
    name = "summary_op",
    prefix = "summary_op",
    deps = LOGGING_DEPS,
)

tf_kernel_library(
    name = "summary_tensor_op",
    prefix = "summary_tensor_op",
    deps = LOGGING_DEPS,
)

tf_cc_tests(
    name = "bonus3_tests",
    size = "small",
    srcs = [
        "logging_ops_test.cc",
        "summary_audio_op_test.cc",
        "summary_image_op_test.cc",
        "summary_op_test.cc",
        "summary_tensor_op_test.cc",
    ],
    deps = [
        ":logging",
        ":ops_testutil",
        ":ops_util",
        "//tensorflow/core:framework",
        "//tensorflow/core:lib",
        "//tensorflow/core:protos_all_cc",
        "//tensorflow/core:test",
        "//tensorflow/core:test_main",
        "//tensorflow/core:testlib",
        "@com_google_absl//absl/strings",
    ],
)

cc_library(
    name = "manip",
    deps = [
        ":roll_op",
    ],
)

tf_kernel_library(
    name = "roll_op",
    prefix = "roll_op",
    deps = [
        ":bounds_check",
        "//tensorflow/core:framework",
        "//tensorflow/core:lib",
        "//tensorflow/core:manip_ops_op_lib",
        "//third_party/eigen3",
    ],
)

tf_cc_test(
    name = "roll_op_test",
    size = "small",
    srcs = ["roll_op_test.cc"],
    deps = [
        ":ops_testutil",
        ":ops_util",
        ":roll_op",
        "//tensorflow/core:core_cpu",
        "//tensorflow/core:core_cpu_internal",
        "//tensorflow/core:framework",
        "//tensorflow/core:lib",
        "//tensorflow/core:protos_all_cc",
        "//tensorflow/core:test",
        "//tensorflow/core:test_main",
        "//tensorflow/core:testlib",
    ],
)

MATH_DEPS = [
    ":bounds_check",
    ":fill_functor",
    "//tensorflow/core:core_cpu",
    "//tensorflow/core:framework",
    "//tensorflow/core:lib",
    "//tensorflow/core:lib_internal",
    "//tensorflow/core:math_grad",
    "//tensorflow/core:math_ops_op_lib",
    "//third_party/eigen3",
]

cc_library(
    name = "math_not_windows",
    deps = [
        ":sparse_matmul_op",
    ],
)

tf_kernel_library(
    name = "sparse_matmul_op",
    defines = select({
        ":xsmm": ["TENSORFLOW_USE_LIBXSMM"],
        "//conditions:default": [],
    }),
    prefix = "sparse_matmul_op",
    deps = MATH_DEPS + [":eigen_contraction_kernel"] + select({
        ":xsmm": [
            "@libxsmm_archive//:xsmm_avx",
        ],
        "//conditions:default": [],
    }),
)

cc_library(
    name = "math",
    deps = [
        ":aggregate_ops",
        ":argmax_op",
        ":batch_matmul_op",
        ":betainc_op",
        ":bincount_op",
        ":bucketize_op",
        ":cast_op",
        ":check_numerics_op",
        ":compare_and_bitpack_op",
        ":cross_op",
        ":cwise_op",
        ":fft_ops",
        ":histogram_op",
        ":matmul_op",
        ":nextafter_op",
        ":population_count_op",
        ":reduction_ops",
        ":scan_ops",
        ":segment_reduction_ops",
        ":sequence_ops",
    ],
)

tf_kernel_library(
    name = "aggregate_ops",
    prefix = "aggregate_ops",
    deps = MATH_DEPS,
)

tf_kernel_library(
    name = "argmax_op",
    prefix = "argmax_op",
    deps = MATH_DEPS,
)

tf_kernel_library(
    name = "batch_matmul_op",
    srcs = if_mkl_ml([
        "mkl_batch_matmul_op.cc",
    ]),
    # <prefix>*impl.h are excluded by default from the CPU build, add explicitly.
    hdrs = ["batch_matmul_op_impl.h"],
    prefix = "batch_matmul_op",
    deps = MATH_DEPS + [":eigen_contraction_kernel"] + if_mkl_ml([
        "//third_party/mkl:intel_binary_blob",
    ]),
)

tf_kernel_library(
    name = "betainc_op",
    prefix = "betainc_op",
    deps = MATH_DEPS,
)

tf_kernel_library(
    name = "bucketize_op",
    gpu_srcs = ["gpu_device_array.h"],
    prefix = "bucketize_op",
    deps = ARRAY_DEPS,
)

tf_kernel_library(
    name = "cast_op",
    prefix = "cast_op",
    deps = MATH_DEPS,
)

tf_kernel_library(
    name = "check_numerics_op",
    prefix = "check_numerics_op",
    deps = MATH_DEPS,
)

tf_kernel_library(
    name = "cross_op",
    prefix = "cross_op",
    deps = MATH_DEPS,
)

tf_kernel_library(
    name = "cwise_op",
    prefix = "cwise_op",
    deps = MATH_DEPS + ["//tensorflow/core:bitwise_ops_op_lib"],
)

tf_kernel_library(
    name = "nextafter_op",
    prefix = "nextafter_op",
    deps = MATH_DEPS + [":cwise_op"],
)

tf_kernel_library(
    name = "population_count_op",
    prefix = "population_count_op",
    deps = MATH_DEPS,
)

tf_kernel_library(
    name = "fft_ops",
    prefix = "fft_ops",
    deps = MATH_DEPS + [
        "//tensorflow/core:spectral_ops_op_lib",
    ] + if_cuda([
        "//tensorflow/core/platform/default/build_config:cufft_plugin",
    ]),
)

tf_kernel_library(
    name = "matmul_op",
    srcs = [
        "matmul_op.cc",
    ] + if_mkl([
        "mkl_matmul_op.cc",
    ]),
    hdrs = ["matmul_op.h"],
    defines = select({
        ":xsmm": [
            "TENSORFLOW_USE_LIBXSMM",
            "EIGEN_USE_LIBXSMM",
        ],
        "//conditions:default": [],
    }),
    deps = MATH_DEPS + [
        ":eigen_contraction_kernel",
        ":gpu_util_hdrs",
    ] + select({
        ":xsmm": ["@libxsmm_archive//:xsmm_avx"],
        "//conditions:default": [],
    }) + mkl_deps() + if_cuda([
        "//tensorflow/core/platform/default/build_config:cublas_plugin",
    ]),
)

tf_kernel_library(
    name = "reduction_ops",
    gpu_srcs = ["reduction_gpu_kernels.cu.h"],
    prefix = "reduction_ops",
    deps = MATH_DEPS + [":transpose_functor"] + if_cuda(["@cub_archive//:cub"]) + if_rocm(["@rocprim_archive//:rocprim"]),
)

tf_kernel_library(
    name = "segment_reduction_ops",
    prefix = "segment_reduction_ops",
    deps = MATH_DEPS + if_cuda_is_configured([
        ":cuda_solvers",
    ]) + if_rocm_is_configured([
        ":cuda_solvers",
    ])
)

tf_kernel_library(
    name = "scan_ops",
    srcs = ["scan_ops.cc"],
    hdrs = ["scan_ops.h"],
    gpu_srcs = [
        "scan_ops.h",
        "scan_ops_gpu.h",
        "scan_ops_gpu_double.cu.cc",
        "scan_ops_gpu_float.cu.cc",
        "scan_ops_gpu_half.cu.cc",
    ],
    deps = MATH_DEPS + if_cuda(["@cub_archive//:cub"]),
)

tf_kernel_library(
    name = "sequence_ops",
    prefix = "sequence_ops",
    deps = MATH_DEPS,
)

tf_kernel_library(
    name = "unary_ops_composition",
    prefix = "unary_ops_composition",
    deps = MATH_DEPS + [
        ":cwise_op",
        ":relu_op",
    ],
)

tf_cc_test(
    name = "sequence_ops_test",
    size = "small",
    srcs = ["sequence_ops_test.cc"],
    deps = [
        ":ops_testutil",
        ":ops_util",
        ":sequence_ops",
        "//tensorflow/core:core_cpu",
        "//tensorflow/core:framework",
        "//tensorflow/core:lib",
        "//tensorflow/core:protos_all_cc",
        "//tensorflow/core:test",
        "//tensorflow/core:test_main",
        "//tensorflow/core:testlib",
    ],
)

tf_cuda_cc_test(
    name = "cast_op_test",
    size = "small",
    srcs = ["cast_op_test.cc"],
    deps = [
        ":cast_op",
        ":ops_testutil",
        ":ops_util",
        "//tensorflow/core:core_cpu",
        "//tensorflow/core:framework",
        "//tensorflow/core:lib",
        "//tensorflow/core:protos_all_cc",
        "//tensorflow/core:test",
        "//tensorflow/core:test_main",
        "//tensorflow/core:testlib",
    ],
)

tf_cc_test(
    name = "cross_op_test",
    size = "small",
    srcs = ["cross_op_test.cc"],
    deps = [
        ":cross_op",
        ":ops_testutil",
        ":ops_util",
        "//tensorflow/core:core_cpu",
        "//tensorflow/core:framework",
        "//tensorflow/core:lib",
        "//tensorflow/core:protos_all_cc",
        "//tensorflow/core:test",
        "//tensorflow/core:test_main",
        "//tensorflow/core:testlib",
    ],
)

tf_cc_tests(
    name = "sparse_tests",
    size = "small",
    srcs = [
        "sparse_add_op_test.cc",
        "sparse_dense_binary_op_shared_test.cc",
        "sparse_reduce_sum_op_test.cc",
    ],
    deps = [
        ":ops_testutil",
        ":ops_util",
        ":sparse_add_op",
        ":sparse_dense_binary_op_shared",
        ":sparse_reduce_op",
        "//tensorflow/core:core_cpu",
        "//tensorflow/core:framework",
        "//tensorflow/core:lib",
        "//tensorflow/core:protos_all_cc",
        "//tensorflow/core:test",
        "//tensorflow/core:test_main",
        "//tensorflow/core:testlib",
    ],
)

tf_cuda_cc_test(
    name = "cwise_ops_test",
    size = "small",
    srcs = ["cwise_ops_test.cc"],
    deps = [
        ":bounds_check",
        ":cwise_op",
        ":nn",
        ":ops_testutil",
        ":ops_util",
        "//tensorflow/core:core_cpu",
        "//tensorflow/core:framework",
        "//tensorflow/core:lib",
        "//tensorflow/core:protos_all_cc",
        "//tensorflow/core:test",
        "//tensorflow/core:test_main",
        "//tensorflow/core:testlib",
    ],
)

tf_cuda_cc_test(
    name = "unary_ops_composition_test",
    size = "small",
    srcs = ["unary_ops_composition_test.cc"],
    deps = [
        ":ops_testutil",
        ":ops_util",
        ":unary_ops_composition",
        "//tensorflow/cc:cc_ops",
        "//tensorflow/cc:client_session",
        "//tensorflow/core:core_cpu",
        "//tensorflow/core:framework",
        "//tensorflow/core:framework_internal",
        "//tensorflow/core:lib",
        "//tensorflow/core:protos_all_cc",
        "//tensorflow/core:tensorflow",
        "//tensorflow/core:test",
        "//tensorflow/core:test_main",
        "//tensorflow/core:testlib",
    ],
)

tf_cuda_cc_test(
    name = "matmul_op_test",
    size = "small",
    srcs = ["matmul_op_test.cc"],
    deps = [
        ":matmul_op",
        ":ops_testutil",
        ":ops_util",
        ":quantized_ops",
        "//tensorflow/cc:cc_ops",
        "//tensorflow/cc:client_session",
        "//tensorflow/core:array_ops_op_lib",
        "//tensorflow/core:framework",
        "//tensorflow/core:math_ops_op_lib",
        "//tensorflow/core:nn_ops_op_lib",
        "//tensorflow/core:protos_all_cc",
        "//tensorflow/core:test",
        "//tensorflow/core:test_main",
        "//tensorflow/core:testlib",
    ],
)

tf_cuda_cc_test(
    name = "batch_matmul_op_test",
    size = "small",
    srcs = ["batch_matmul_op_test.cc"],
    deps = [
        ":batch_matmul_op",
        ":ops_testutil",
        ":ops_util",
        "//tensorflow/core:core_cpu",
        "//tensorflow/core:framework",
        "//tensorflow/core:lib",
        "//tensorflow/core:protos_all_cc",
        "//tensorflow/core:test",
        "//tensorflow/core:test_main",
        "//tensorflow/core:testlib",
    ],
)

tf_cuda_cc_test(
    name = "scan_ops_test",
    size = "small",
    srcs = ["scan_ops_test.cc"],
    linkopts = select({
        "//tensorflow:darwin": ["-headerpad_max_install_names"],
        "//conditions:default": [],
    }),
    deps = [
        ":host_constant_op",
        ":ops_testutil",
        ":ops_util",
        ":scan_ops",
        "//tensorflow/core:core_cpu",
        "//tensorflow/core:framework",
        "//tensorflow/core:lib",
        "//tensorflow/core:protos_all_cc",
        "//tensorflow/core:test",
        "//tensorflow/core:test_main",
        "//tensorflow/core:testlib",
    ],
)

tf_cuda_cc_test(
    name = "reduction_ops_test",
    size = "small",
    srcs = ["reduction_ops_test.cc"],
    linkopts = select({
        "//tensorflow:darwin": ["-headerpad_max_install_names"],
        "//conditions:default": [],
    }),
    deps = [
        ":host_constant_op",
        ":ops_testutil",
        ":ops_util",
        ":reduction_ops",
        "//tensorflow/core:core_cpu",
        "//tensorflow/core:framework",
        "//tensorflow/core:lib",
        "//tensorflow/core:protos_all_cc",
        "//tensorflow/core:test",
        "//tensorflow/core:test_main",
        "//tensorflow/core:testlib",
    ],
)

tf_cc_test(
    name = "segment_reduction_ops_test",
    size = "small",
    srcs = ["segment_reduction_ops_test.cc"],
    deps = [
        ":ops_testutil",
        ":ops_util",
        ":segment_reduction_ops",
        "//tensorflow/core:core_cpu",
        "//tensorflow/core:core_cpu_internal",
        "//tensorflow/core:framework",
        "//tensorflow/core:lib",
        "//tensorflow/core:protos_all_cc",
        "//tensorflow/core:test",
        "//tensorflow/core:test_main",
        "//tensorflow/core:testlib",
    ],
)

tf_cc_test(
    name = "immutable_constant_op_test",
    srcs = ["immutable_constant_op_test.cc"],
    deps = [
        ":array",
        ":immutable_constant_op",
        ":matmul_op",
        ":ops_testutil",
        ":ops_util",
        ":random_shuffle_op",
        "//tensorflow/cc:cc_ops",
        "//tensorflow/core:core_cpu",
        "//tensorflow/core:direct_session",
        "//tensorflow/core:framework",
        "//tensorflow/core:lib",
        "//tensorflow/core:ops",
        "//tensorflow/core:test",
        "//tensorflow/core:test_main",
        "//tensorflow/core:testlib",
    ],
)

tf_cc_test(
    name = "shape_op_test",
    srcs = ["shape_op_test.cc"],
    deps = [
        ":array",
        ":ops_testutil",
        ":ops_util",
        "//tensorflow/cc:cc_ops",
        "//tensorflow/cc:client_session",
        "//tensorflow/core:core_cpu",
        "//tensorflow/core:direct_session",
        "//tensorflow/core:framework",
        "//tensorflow/core:lib",
        "//tensorflow/core:ops",
        "//tensorflow/core:protos_all_cc",
        "//tensorflow/core:test",
        "//tensorflow/core:test_main",
        "//tensorflow/core:testlib",
    ],
)

tf_cuda_cc_test(
    name = "sparse_matmul_op_test",
    size = "small",
    srcs = ["sparse_matmul_op_test.cc"],
    deps = [
        ":ops_testutil",
        ":ops_util",
        ":sparse_matmul_op",
        "//tensorflow/core:core_cpu",
        "//tensorflow/core:framework",
        "//tensorflow/core:lib",
        "//tensorflow/core:protos_all_cc",
        "//tensorflow/core:test",
        "//tensorflow/core:test_main",
        "//tensorflow/core:testlib",
    ],
)

tf_cuda_cc_test(
    name = "split_op_test",
    size = "small",
    srcs = ["split_op_test.cc"],
    deps = [
        ":ops_testutil",
        ":ops_util",
        ":split_op",
        "//tensorflow/core:core_cpu",
        "//tensorflow/core:framework",
        "//tensorflow/core:lib",
        "//tensorflow/core:protos_all_cc",
        "//tensorflow/core:test",
        "//tensorflow/core:test_main",
        "//tensorflow/core:testlib",
    ],
)

tf_cuda_cc_test(
    name = "split_v_op_test",
    size = "small",
    srcs = ["split_v_op_test.cc"],
    deps = [
        ":ops_testutil",
        ":ops_util",
        ":split_v_op",
        "//tensorflow/core:core_cpu",
        "//tensorflow/core:framework",
        "//tensorflow/core:lib",
        "//tensorflow/core:protos_all_cc",
        "//tensorflow/core:test",
        "//tensorflow/core:test_main",
        "//tensorflow/core:testlib",
    ],
)

tf_cuda_cc_test(
    name = "diag_op_test",
    size = "small",
    srcs = ["diag_op_test.cc"],
    deps = [
        ":diag_op",
        ":host_constant_op",
        ":ops_testutil",
        ":ops_util",
        "//tensorflow/core:core_cpu",
        "//tensorflow/core:framework",
        "//tensorflow/core:lib",
        "//tensorflow/core:protos_all_cc",
        "//tensorflow/core:test",
        "//tensorflow/core:test_main",
        "//tensorflow/core:testlib",
    ],
)

# conv_grad_ops currently has to be built with conv_ops*.
# TODO(josh11b, zhengxq): put these a separate libraries in ":nn" below once
# conv_ops_gpu.h has be separated into its own library.
tf_kernel_library(
    name = "conv_ops",
    srcs = [
        "conv_grad_filter_ops.cc",
        "conv_grad_input_ops.cc",
        "conv_grad_ops.cc",
        "conv_grad_ops_3d.cc",
        "deep_conv2d.cc",
    ] + select({
        ":xsmm_convolutions": ["xsmm_conv2d.cc"],
        "//conditions:default": [],
    }),
    hdrs = [
        "fill_functor.h",
        "conv_grad_ops.h",
        "deep_conv2d.h",
        "gemm_functors.h",
        "winograd_transform.h",
    ] + select({
        ":xsmm_convolutions": ["xsmm_conv2d.h"],
        "//conditions:default": [],
    }),
    defines = select({
        ":xsmm_convolutions": [
            "TENSORFLOW_USE_LIBXSMM_CONVOLUTIONS",
        ],
        "//conditions:default": [],
    }) + select({
        ":xsmm": ["EIGEN_USE_LIBXSMM"],
        "//conditions:default": [],
    }) + select({
        ":xsmm_backward_convolutions": ["TENSORFLOW_USE_LIBXSMM_BACKWARD_CONVOLUTIONS"],
        "//conditions:default": [],
    }),
    prefix = "conv_ops",
    deps = [
        ":bounds_check",
        ":conv_2d",
        ":conv_3d",
        ":eigen_contraction_kernel",
        ":image_resizer_state",
        ":fill_functor",
        ":ops_util",
        "@com_google_absl//absl/strings",
        "//tensorflow/core:core_cpu",
        "//tensorflow/core:framework",
        "//tensorflow/core:lib",
        "//tensorflow/core:lib_internal",
        "//tensorflow/core:nn_ops_op_lib",
    ] + select({
        ":xsmm_convolutions": [
            "@libxsmm_archive//:xsmm_avx",
        ],
        "//conditions:default": [],
    }) + if_cuda([
        "//tensorflow/core/platform/default/build_config:cublas_plugin",
        "//tensorflow/core/platform/default/build_config:cudnn_plugin",
    ]),
)

tf_kernel_library(
    name = "depthwise_conv_op",
    srcs = ["depthwise_conv_op.cc"],
    hdrs = ["depthwise_conv_op.h"],
    gpu_srcs = [
        "depthwise_conv_op.h",
        "depthwise_conv_op_gpu.h",
        "depthwise_conv_op_gpu_double.cu.cc",
        "depthwise_conv_op_gpu_float.cu.cc",
        "depthwise_conv_op_gpu_half.cu.cc",
    ],
    deps = [
        ":bounds_check",
        ":conv_ops",
        ":ops_util",
        "//tensorflow/core:core_cpu",
        "//tensorflow/core:framework",
        "//tensorflow/core:lib",
        "//tensorflow/core:nn_ops_op_lib",
    ] + if_cuda([
        "@cub_archive//:cub",
        "@local_config_cuda//cuda:cudnn_header",
    ]),
)

tf_kernel_library(
    name = "depthwise_conv_grad_op",
    hdrs = [
        "depthwise_conv_op.h",
    ],
    prefix = "depthwise_conv_grad_op",
    deps = [
        ":bounds_check",
        ":conv_ops",
        ":ops_util",
        "//tensorflow/core:core_cpu",
        "//tensorflow/core:framework",
        "//tensorflow/core:lib",
        "//tensorflow/core:nn_ops_op_lib",
    ] + if_cuda([
        "@local_config_cuda//cuda:cudnn_header",
    ]),
)

cc_library(
    name = "nn",
    deps = [
        ":batch_norm_op",
        ":bias_op",
        ":conv_ops",
        ":data_format_ops",
        ":depthwise_conv_grad_op",
        ":depthwise_conv_op",
        ":dilation_ops",
        ":fused_batch_norm_op",
        ":in_topk_op",
        ":l2loss_op",
        ":lrn_op",
        ":nth_element_op",
        ":relu_op",
        ":softmax_op",
        ":softplus_op",
        ":softsign_op",
        ":topk_op",
        ":xent_op",
    ],
)

# Kernels for the nodes intented to be added to the graph by the Grappler optimizers.
cc_library(
    name = "grappler",
    deps = [
        ":unary_ops_composition",
    ],
)

NN_DEPS = [
    ":bounds_check",
    ":conv_2d",
    ":eigen_contraction_kernel",
    ":ops_util",
    "//tensorflow/core:framework",
    "//tensorflow/core:lib",
    "//tensorflow/core:lib_internal",
    "//tensorflow/core:nn_grad",
    "//tensorflow/core:nn_ops_op_lib",
    "//third_party/eigen3",
] + if_mkl(["//tensorflow/core:mkl_nn_ops_op_lib"])

tf_kernel_library(
    name = "batch_norm_op",
    prefix = "batch_norm_op",
    deps = NN_DEPS,
)

tf_kernel_library(
    name = "data_format_ops",
    prefix = "data_format_ops",
    deps = NN_DEPS,
)

tf_kernel_library(
    name = "bias_op",
    prefix = "bias_op",
    deps = NN_DEPS + if_cuda_is_configured([
        ":reduction_ops",
        "@cub_archive//:cub",
<<<<<<< HEAD
    ]) + if_rocm_is_configured([
        ":reduction_ops",
        "@rocprim_archive//:rocprim",
    ])
=======
        "//tensorflow/core:stream_executor",
        "//tensorflow/stream_executor/cuda:cuda_stream",
    ]),
>>>>>>> 72678f03
)

tf_kernel_library(
    name = "fused_batch_norm_op",
    prefix = "fused_batch_norm_op",
    deps = NN_DEPS + [
        ":fill_functor",
    ],
)

tf_kernel_library(
    name = "in_topk_op",
    prefix = "in_topk_op",
    deps = NN_DEPS,
)

tf_kernel_library(
    name = "lrn_op",
    prefix = "lrn_op",
    deps = NN_DEPS,
)

tf_kernel_library(
    name = "relu_op",
    prefix = "relu_op",
    deps = NN_DEPS,
)

tf_kernel_library(
    name = "softmax_op",
    prefix = "softmax_op",
    deps = NN_DEPS + [":reduction_ops",] + if_cuda([
        "@cub_archive//:cub",
	]) + if_rocm([
	"@rocprim_archive//:rocprim",
	]),
)

tf_kernel_library(
    name = "softplus_op",
    prefix = "softplus_op",
    deps = NN_DEPS,
)

tf_kernel_library(
    name = "softsign_op",
    prefix = "softsign_op",
    deps = NN_DEPS,
)

tf_kernel_library(
    name = "topk_op",
<<<<<<< HEAD
    prefix = "topk_op",
    deps = NN_DEPS + if_cuda(["@cub_archive//:cub"]) + if_rocm(["@rocprim_archive//:rocprim"]),
=======
    srcs = ["topk_op.cc"],
    hdrs = ["topk_op.h"],
    gpu_srcs = [
        "topk_op.h",
        "topk_op_gpu.h",
        "topk_op_gpu_double.cu.cc",
        "topk_op_gpu_float.cu.cc",
        "topk_op_gpu_half.cu.cc",
        "topk_op_gpu_int64.cu.cc",
        "topk_op_gpu_int32.cu.cc",
        "topk_op_gpu_int16.cu.cc",
        "topk_op_gpu_uint16.cu.cc",
        "topk_op_gpu_int8.cu.cc",
        "topk_op_gpu_uint8.cu.cc",
    ],
    deps = NN_DEPS + if_cuda(["@cub_archive//:cub"]),
>>>>>>> 72678f03
)

tf_kernel_library(
    name = "nth_element_op",
    prefix = "nth_element_op",
    deps = NN_DEPS,
)

tf_kernel_library(
    name = "xent_op",
    prefix = "xent_op",
    deps = NN_DEPS,
)

tf_kernel_library(
    name = "bincount_op",
    prefix = "bincount_op",
    deps = [
        "//tensorflow/core:framework",
        "//tensorflow/core:lib",
        "//tensorflow/core:lib_internal",
        "//third_party/eigen3",
    ] + if_cuda(["@cub_archive//:cub"])
    + if_rocm(["@rocprim_archive//:rocprim"]),
)

tf_kernel_library(
    name = "histogram_op",
    prefix = "histogram_op",
    deps = [
        "//tensorflow/core:framework",
        "//tensorflow/core:lib",
        "//tensorflow/core:lib_internal",
        "//third_party/eigen3",
    ] + if_cuda(["@cub_archive//:cub"])
    + if_rocm(["@rocprim_archive//:rocprim"]),
)

tf_kernel_library(
    name = "l2loss_op",
    prefix = "l2loss_op",
    deps = [
        ":reduction_ops",
        "//third_party/eigen3",
        "//tensorflow/core:framework",
        "//tensorflow/core:lib",
        "//tensorflow/core:lib_internal",
        "//tensorflow/core:nn_grad",
        "//tensorflow/core:nn_ops_op_lib",
    ] + if_cuda(["@cub_archive//:cub"])
    + if_rocm(["@rocprim_archive//:rocprim"]),
)

tf_cuda_cc_test(
    name = "lrn_op_test",
    srcs = ["lrn_op_test.cc"],
    deps = [
        ":nn",
        ":ops_testutil",
        ":ops_util",
        ":xent_op",
        "//tensorflow/cc:cc_ops",
        "//tensorflow/core:core_cpu",
        "//tensorflow/core:core_cpu_internal",
        "//tensorflow/core:framework",
        "//tensorflow/core:lib",
        "//tensorflow/core:protos_all_cc",
        "//tensorflow/core:test",
        "//tensorflow/core:test_main",
        "//tensorflow/core:testlib",
    ],
)

tf_cuda_cc_test(
    name = "xent_op_test",
    srcs = ["xent_op_test.cc"],
    deps = [
        ":nn",
        ":ops_testutil",
        ":ops_util",
        ":xent_op",
        "//tensorflow/cc:cc_ops",
        "//tensorflow/core:core_cpu",
        "//tensorflow/core:core_cpu_internal",
        "//tensorflow/core:framework",
        "//tensorflow/core:lib",
        "//tensorflow/core:protos_all_cc",
        "//tensorflow/core:test",
        "//tensorflow/core:test_main",
        "//tensorflow/core:testlib",
    ],
)

tf_cuda_cc_test(
    name = "nn_ops_test",
    srcs = ["nn_ops_test.cc"],
    deps = [
        ":host_constant_op",
        ":nn",
        ":ops_testutil",
        ":ops_util",
        "//tensorflow/cc:cc_ops",
        "//tensorflow/cc:cc_ops_internal",
        "//tensorflow/core:core_cpu",
        "//tensorflow/core:core_cpu_internal",
        "//tensorflow/core:framework",
        "//tensorflow/core:lib",
        "//tensorflow/core:protos_all_cc",
        "//tensorflow/core:test",
        "//tensorflow/core:test_main",
        "//tensorflow/core:testlib",
        "//third_party/eigen3",
    ],
)

tf_kernel_library(
    name = "pooling_ops",
    srcs = [
        "avgpooling_op.cc",
        "dnn_pooling_gpu.cc",
        "fractional_avg_pool_op.cc",
        "fractional_max_pool_op.cc",
        "fractional_pool_common.cc",
        "maxpooling_op.cc",
        "pooling_ops_3d.cc",
        "pooling_ops_common.cc",
    ],
    hdrs = [
        "avgpooling_op.h",
        "dnn_pooling_gpu.h",
        "fractional_pool_common.h",
        "maxpooling_op.h",
        "pooling_ops_3d.h",
        "pooling_ops_common.h",
    ] + if_sycl(["pooling_ops_3d_sycl.h"]),
    gpu_srcs = [
        "avgpooling_op.h",
        "avgpooling_op_gpu.cu.cc",
        "maxpooling_op.h",
        "maxpooling_op_gpu.cu.cc",
        "maxpooling_op_gpu.h",
        "pooling_ops_common.h",
        "pooling_ops_common_gpu.h",
        "pooling_ops_3d_gpu.h",
        "pooling_ops_3d_gpu.cu.cc",
    ],
    deps = [
        ":bounds_check",
        ":conv_2d",
        ":conv_3d",
        ":conv_ops",
        ":eigen_helpers",
        ":ops_util",
        "//tensorflow/core:core_cpu",
        "//tensorflow/core:framework",
        "//tensorflow/core:lib",
        "//tensorflow/core:lib_internal",
        "//tensorflow/core:nn_ops_op_lib",
        "//tensorflow/core:stream_executor",
        "//third_party/eigen3",
    ],
)

tf_kernel_library(
    name = "fake_quant_ops",
    srcs = ["fake_quant_ops.cc"],
    hdrs = ["fake_quant_ops_functor.h"],
    gpu_srcs = [
        "fake_quant_ops_gpu.cu.cc",
        "fake_quant_ops_functor.h",
    ],
    deps = [
        "//tensorflow/core:framework",
        "//tensorflow/core:lib",
        "//third_party/eigen3",
    ],
    alwayslink = 1,
)

cc_library(
    name = "pooling_ops_hdrs",
    hdrs = [
        "avgpooling_op.h",
        "maxpooling_op.h",
        "pooling_ops_common.h",
    ],
    deps = [
        ":eigen_helpers",
        ":ops_util_hdrs",
        "//third_party/eigen3",
    ],
)

tf_kernel_library(
    name = "dilation_ops",
    prefix = "dilation_ops",
    deps = [
        ":ops_util",
        "//tensorflow/core:core_cpu",
        "//tensorflow/core:framework",
        "//tensorflow/core:lib",
        "//tensorflow/core:nn_ops_op_lib",
        "//third_party/eigen3",
    ],
)

tf_kernel_library(
    name = "batch_space_ops",
    srcs = [
        "batchtospace_op.cc",
        "spacetobatch_functor.cc",
        "spacetobatch_functor.h",
        "spacetobatch_op.cc",
    ],
    gpu_srcs = [
        "spacetobatch_functor.h",
        "spacetobatch_functor_gpu.cu.cc",
    ],
    visibility = [":friends"],
    deps = [
        ":bounds_check",
        "//tensorflow/core:framework",
        "//tensorflow/core:lib",
        "//third_party/eigen3",
    ],
)

tf_cuda_cc_test(
    name = "spacetobatch_benchmark_test",
    srcs = ["spacetobatch_benchmark_test.cc"],
    deps = [
        ":batch_space_ops",
        ":host_constant_op",
        ":ops_testutil",
        ":ops_util",
        "//tensorflow/core:core_cpu",
        "//tensorflow/core:framework",
        "//tensorflow/core:protos_all_cc",
        "//tensorflow/core:test",
        "//tensorflow/core:test_main",
        "//tensorflow/core:testlib",
    ],
)

tf_kernel_library(
    name = "depth_space_ops",
    srcs = [
        "depthtospace_op.cc",
        "spacetodepth_op.cc",
    ],
    hdrs = [
        "depthtospace_op.h",
        "spacetodepth_op.h",
    ],
    gpu_srcs = [
        "depthtospace_op.h",
        "depthtospace_op_gpu.cu.cc",
        "spacetodepth_op.h",
        "spacetodepth_op_gpu.cu.cc",
    ],
    visibility = [":friends"],
    deps = [
        "//tensorflow/core:framework",
        "//tensorflow/core:lib",
        "//third_party/eigen3",
    ],
)

cc_library(
    name = "parsing",
    deps = [
        ":decode_compressed_op",
        ":decode_csv_op",
        ":decode_raw_op",
        ":example_parsing_ops",
        ":parse_tensor_op",
        ":string_to_number_op",
    ],
)

PARSING_DEPS = [
    "//tensorflow/core:framework",
    "//tensorflow/core:lib",
    "//tensorflow/core:parsing_ops_op_lib",
    "//tensorflow/core:proto_text",
    "//tensorflow/core:protos_all_cc",
]

tf_kernel_library(
    name = "decode_csv_op",
    prefix = "decode_csv_op",
    deps = PARSING_DEPS,
)

tf_kernel_library(
    name = "decode_raw_op",
    prefix = "decode_raw_op",
    deps = PARSING_DEPS,
)

tf_kernel_library(
    name = "decode_compressed_op",
    prefix = "decode_compressed_op",
    deps = [
        "//tensorflow/core:lib_internal",
    ] + PARSING_DEPS,
)

tf_kernel_library(
    name = "example_parsing_ops",
    prefix = "example_parsing_ops",
    deps = PARSING_DEPS,
)

tf_kernel_library(
    name = "parse_tensor_op",
    prefix = "parse_tensor_op",
    deps = PARSING_DEPS,
)

tf_cc_test(
    name = "parse_tensor_test",
    srcs = ["parse_tensor_test.cc"],
    deps = [
        ":ops_testutil",
        ":parse_tensor_op",
        "//tensorflow/core:core_cpu_internal",
        "//tensorflow/core:framework",
        "//tensorflow/core:test_main",
        "//tensorflow/core:testlib",
    ],
)

tf_kernel_library(
    name = "string_to_number_op",
    prefix = "string_to_number_op",
    deps = PARSING_DEPS,
)

cc_library(
    name = "random_ops",
    deps = [
        ":random_op",
        ":random_shuffle_op",
    ],
)

RANDOM_OPS_DEPS = [
    "//tensorflow/core:core_cpu",
    "//tensorflow/core:framework",
    "//tensorflow/core:lib",
    "//tensorflow/core:lib_internal",
    "//tensorflow/core:random_ops_op_lib",
]

tf_kernel_library(
    name = "random_op",
    prefix = "random_op",
    deps = RANDOM_OPS_DEPS,
)

tf_kernel_library(
    name = "random_shuffle_op",
    prefix = "random_shuffle_op",
    deps = RANDOM_OPS_DEPS,
)

tf_cuda_cc_test(
    name = "random_op_test",
    size = "small",
    srcs = ["random_op_test.cc"],
    deps = [
        ":host_constant_op",
        ":random_ops",
        "//tensorflow/core:core_cpu",
        "//tensorflow/core:framework",
        "//tensorflow/core:lib",
        "//tensorflow/core:test",
        "//tensorflow/core:test_main",
        "//tensorflow/core:testlib",
    ],
)

tf_kernel_library(
    name = "stateless_random_ops",
    prefix = "stateless_random_ops",
    deps = [
        ":bounds_check",
        ":random_op",
        "//tensorflow/core:framework",
        "//tensorflow/core:lib",
        "//tensorflow/core:stateless_random_ops_op_lib",
    ],
)

cc_library(
    name = "required",
    deps = [
        ":no_op",
        ":sendrecv_ops",
    ],
)

REQUIRED_DEPS = [
    "//tensorflow/core:framework",
    "//tensorflow/core:lib",
    "//tensorflow/core:no_op_op_lib",
    "//tensorflow/core:sendrecv_ops_op_lib",
]

tf_kernel_library(
    name = "no_op",
    prefix = "no_op",
    deps = REQUIRED_DEPS,
)

tf_kernel_library(
    name = "sendrecv_ops",
    prefix = "sendrecv_ops",
    deps = REQUIRED_DEPS,
)

tf_cc_test(
    name = "sendrecv_ops_test",
    srcs = ["sendrecv_ops_test.cc"],
    linkstatic = tf_kernel_tests_linkstatic(),  # Required for benchmarking
    deps = [
        ":ops_testutil",
        ":ops_util",
        ":sendrecv_ops",
        "//tensorflow/core:framework",
        "//tensorflow/core:test",
        "//tensorflow/core:test_main",
        "//tensorflow/core:testlib",
    ],
)

cc_library(
    name = "sparse",
    deps = [
        ":deserialize_sparse_string_op",
        ":deserialize_sparse_variant_op",
        ":serialize_sparse_op",
        ":sparse_add_grad_op",
        ":sparse_add_op",
        ":sparse_concat_op",
        ":sparse_cross_op",
        ":sparse_dense_binary_op_shared",
        ":sparse_fill_empty_rows_op",
        ":sparse_reduce_op",
        ":sparse_reorder_op",
        ":sparse_reshape_op",
        ":sparse_slice_grad_op",
        ":sparse_slice_op",
        ":sparse_softmax",
        ":sparse_sparse_binary_op_shared",
        ":sparse_split_op",
        ":sparse_tensor_dense_add_op",
        ":sparse_tensor_dense_matmul_op",
        ":sparse_tensors_map_ops",
        ":sparse_to_dense_op",
        ":sparse_xent_op",
    ],
)

SPARSE_DEPS = [
    "//tensorflow/core:framework",
    "//tensorflow/core:lib",
    "//tensorflow/core:sparse_ops_op_lib",
]

tf_kernel_library(
    name = "sparse_add_grad_op",
    prefix = "sparse_add_grad_op",
    deps = SPARSE_DEPS,
)

tf_kernel_library(
    name = "sparse_add_op",
    prefix = "sparse_add_op",
    deps = SPARSE_DEPS,
)

tf_kernel_library(
    name = "sparse_concat_op",
    prefix = "sparse_concat_op",
    deps = SPARSE_DEPS,
)

tf_kernel_library(
    name = "sparse_fill_empty_rows_op",
    prefix = "sparse_fill_empty_rows_op",
    deps = SPARSE_DEPS,
)

tf_kernel_library(
    name = "sparse_cross_op",
    prefix = "sparse_cross_op",
    deps = SPARSE_DEPS + [
        "//third_party/eigen3",
    ],
)

tf_kernel_library(
    name = "sparse_reduce_op",
    prefix = "sparse_reduce_op",
    deps = SPARSE_DEPS,
)

tf_kernel_library(
    name = "sparse_dense_binary_op_shared",
    prefix = "sparse_dense_binary_op_shared",
    deps = SPARSE_DEPS + [
        ":cwise_op",
        "//third_party/eigen3",
    ],
)

tf_kernel_library(
    name = "sparse_sparse_binary_op_shared",
    prefix = "sparse_sparse_binary_op_shared",
    deps = SPARSE_DEPS + [
        ":cwise_op",
        "//third_party/eigen3",
    ],
)

tf_kernel_library(
    name = "sparse_reorder_op",
    prefix = "sparse_reorder_op",
    deps = SPARSE_DEPS,
)

tf_kernel_library(
    name = "sparse_reshape_op",
    prefix = "sparse_reshape_op",
    deps = SPARSE_DEPS + [
        ":reshape_util",
    ],
)

tf_kernel_library(
    name = "sparse_slice_grad_op",
    prefix = "sparse_slice_grad_op",
    deps = SPARSE_DEPS,
)

tf_kernel_library(
    name = "sparse_slice_op",
    prefix = "sparse_slice_op",
    deps = SPARSE_DEPS,
)

tf_kernel_library(
    name = "sparse_softmax",
    prefix = "sparse_softmax",
    deps = SPARSE_DEPS + [
        "//third_party/eigen3",
    ],
)

tf_kernel_library(
    name = "sparse_split_op",
    prefix = "sparse_split_op",
    deps = SPARSE_DEPS,
)

tf_kernel_library(
    name = "sparse_tensor_dense_add_op",
    prefix = "sparse_tensor_dense_add_op",
    deps = SPARSE_DEPS + [
        ":scatter_functor",
        "//third_party/eigen3",
    ],
)

tf_kernel_library(
    name = "sparse_tensor_dense_matmul_op",
    prefix = "sparse_tensor_dense_matmul_op",
    deps = SPARSE_DEPS + [
        ":bounds_check",
        ":fill_functor",
        "//third_party/eigen3",
    ],
)

tf_kernel_library(
    name = "sparse_to_dense_op",
    prefix = "sparse_to_dense_op",
    deps = SPARSE_DEPS + [
        "//third_party/eigen3",
    ],
)

tf_kernel_library(
    name = "sparse_xent_op",
    prefix = "sparse_xent_op",
    deps = SPARSE_DEPS + [
        ":bounds_check",
        "//third_party/eigen3",
    ] + if_cuda([
        ":reduction_ops",
        "@cub_archive//:cub",
    ]),
)

tf_kernel_library(
    name = "serialize_sparse_op",
    prefix = "serialize_sparse_op",
    deps = SPARSE_DEPS + [
        ":reshape_util",
        "//tensorflow/core:protos_all_cc",
    ],
)

tf_kernel_library(
    name = "deserialize_sparse_string_op",
    prefix = "deserialize_sparse_string_op",
    deps = SPARSE_DEPS + [
        ":reshape_util",
        "//tensorflow/core:protos_all_cc",
    ],
)

tf_kernel_library(
    name = "deserialize_sparse_variant_op",
    prefix = "deserialize_sparse_variant_op",
    deps = SPARSE_DEPS + [
        "//tensorflow/core:protos_all_cc",
    ],
)

tf_kernel_library(
    name = "sparse_tensors_map_ops",
    prefix = "sparse_tensors_map_ops",
    deps = SPARSE_DEPS,
)

tf_cuda_cc_tests(
    name = "sparse2_tests",
    size = "small",
    srcs = [
        "sparse_tensor_dense_matmul_op_test.cc",
        "sparse_to_dense_op_test.cc",
        "sparse_xent_op_test.cc",
    ],
    deps = [
        ":host_constant_op",
        ":ops_testutil",
        ":ops_util",
        ":sparse",
        ":xent_op",
        "//tensorflow/core:core_cpu",
        "//tensorflow/core:core_cpu_internal",
        "//tensorflow/core:framework",
        "//tensorflow/core:protos_all_cc",
        "//tensorflow/core:test",
        "//tensorflow/core:test_main",
        "//tensorflow/core:testlib",
    ],
)

cc_library(
    name = "loss_updaters",
    hdrs = [
        "hinge-loss.h",
        "logistic-loss.h",
        "loss.h",
        "poisson-loss.h",
        "smooth-hinge-loss.h",
        "squared-loss.h",
    ],
    deps = [
        "//tensorflow/core:framework_headers_lib",
        "//tensorflow/core:lib",
    ],
)

tf_cc_test(
    name = "loss_test",
    size = "small",
    srcs = ["loss_test.cc"],
    deps = [
        ":loss_updaters",
        "//tensorflow/core:lib",
        "//tensorflow/core:test",
        "//tensorflow/core:test_main",
    ],
)

tf_cc_test(
    name = "sdca_ops_test",
    size = "small",
    srcs = ["sdca_ops_test.cc"],
    linkstatic = tf_kernel_tests_linkstatic(),  # Required for benchmarking
    deps = [
        ":ops_util",
        "//tensorflow/core:all_kernels",
        "//tensorflow/core:core_cpu",
        "//tensorflow/core:framework",
        "//tensorflow/core:lib_internal",
        "//tensorflow/core:test",
        "//tensorflow/core:test_main",
        "//tensorflow/core:testlib",
    ],
)

tf_kernel_library(
    name = "sdca_ops",
    prefix = "sdca_ops",
    deps = [
        ":loss_updaters",
        ":sdca_internal",
        "//tensorflow/core:framework",
        "//tensorflow/core:lib",
        "//tensorflow/core:lib_internal",
        "//tensorflow/core:sdca_ops_op_lib",
        "//third_party/eigen3",
        "@farmhash_archive//:farmhash",
    ],
    alwayslink = 1,
)

cc_library(
    name = "sdca_internal",
    srcs = ["sdca_internal.cc"],
    hdrs = ["sdca_internal.h"],
    deps = [
        ":eigen_contraction_kernel",
        ":loss_updaters",
        "//tensorflow/core:framework",
        "//tensorflow/core:lib",
        "//tensorflow/core:lib_internal",
        "//third_party/eigen3",
    ],
)

cc_library(
    name = "state",
    deps = [
        ":count_up_to_op",
        ":dense_update_ops",
        ":scatter_nd_op",
        ":scatter_op",
        ":variable_ops",
    ],
)

STATE_DEPS = [
    ":assign_op",
    ":bounds_check",
    ":fill_functor",
    ":scatter_functor",
    "//third_party/eigen3",
    "//tensorflow/core:framework",
    "//tensorflow/core:lib",
    "//tensorflow/core:state_ops_op_lib",
] + if_sycl(["//tensorflow/core:sycl_runtime"])

tf_kernel_library(
    name = "count_up_to_op",
    prefix = "count_up_to_op",
    deps = STATE_DEPS + [":variable_ops"],
)

tf_kernel_library(
    name = "dense_update_ops",
    prefix = "dense_update_ops",
    deps = STATE_DEPS + [":dense_update_functor"],
)

tf_kernel_library(
    name = "scatter_op",
    prefix = "scatter_op",
    deps = STATE_DEPS,
)

tf_kernel_library(
    name = "scatter_nd_op",
    srcs = [
        "scatter_nd_op.cc",
        "scatter_nd_op_cpu_impl_0.cc",
        "scatter_nd_op_cpu_impl_1.cc",
        "scatter_nd_op_cpu_impl_2.cc",
        "scatter_nd_op_cpu_impl_3.cc",
        "scatter_nd_op_cpu_impl_4.cc",
        "scatter_nd_op_cpu_impl_5.cc",
        "scatter_nd_op_cpu_impl_6.cc",
        "scatter_nd_op_cpu_impl_7.cc",
    ],
    hdrs = [
        "scatter_nd_op.h",
        "scatter_nd_op_cpu_impl.h",
    ],
    gpu_srcs = [
        "scatter_nd_op.h",
        "scatter_nd_op_gpu.cu.cc",
    ],
    deps = STATE_DEPS + [
        ":dense_update_functor",
        ":training_op_helpers",
        ":variable_ops",
        ":inplace_ops",
    ],
)

tf_kernel_library(
    name = "variable_ops",
    prefix = "variable_ops",
    deps = STATE_DEPS,
)

tf_kernel_library(
    name = "mutex_ops",
    prefix = "mutex_ops",
    deps = STATE_DEPS + [":ops_util"],
)

tf_cc_test(
    name = "scatter_op_test",
    size = "small",
    srcs = ["scatter_op_test.cc"],
    deps = [
        ":fill_functor",
        ":ops_testutil",
        ":ops_util",
        ":scatter_op",
        "//tensorflow/core:framework",
        "//tensorflow/core:lib",
        "//tensorflow/core:protos_all_cc",
        "//tensorflow/core:test",
        "//tensorflow/core:test_main",
        "//tensorflow/core:testlib",
    ],
)

tf_cuda_cc_test(
    name = "scatter_nd_op_test",
    size = "small",
    srcs = ["scatter_nd_op_test.cc"],
    tags = ["noasan"],  # http://b/32635055
    deps = [
        ":ops_testutil",
        ":ops_util",
        ":scatter_nd_op",
        "//tensorflow/core:core_cpu",
        "//tensorflow/core:framework",
        "//tensorflow/core:lib",
        "//tensorflow/core:protos_all_cc",
        "//tensorflow/core:test",
        "//tensorflow/core:test_main",
        "//tensorflow/core:testlib",
    ],
)

cc_library(
    name = "string",
    deps = [
        ":as_string_op",
        ":base64_ops",
        ":reduce_join_op",
        ":regex_full_match_op",
        ":regex_replace_op",
        ":string_format_op",
        ":string_join_op",
        ":string_length_op",
        ":string_split_op",
        ":string_strip_op",
        ":string_to_hash_bucket_op",
        ":substr_op",
        ":unicode_ops",
        ":unicode_script_op",
    ],
)

cc_library(
    name = "string_util",
    srcs = ["string_util.cc"],
    hdrs = ["string_util.h"],
    deps = [
        "//tensorflow/core:framework",
        "//tensorflow/core:lib",
        "//tensorflow/core:protos_all_cc",
        "@icu//:common",
    ],
)

STRING_DEPS = [
    ":bounds_check",
    ":string_util",
    "//third_party/eigen3",
    "//tensorflow/core:framework",
    "//tensorflow/core:lib",
    "//tensorflow/core:lib_internal",
    "//tensorflow/core:string_ops_op_lib",
]

tf_kernel_library(
    name = "string_to_hash_bucket_op",
    prefix = "string_to_hash_bucket_op",
    deps = STRING_DEPS,
)

tf_kernel_library(
    name = "reduce_join_op",
    prefix = "reduce_join_op",
    deps = STRING_DEPS,
)

tf_kernel_library(
    name = "string_format_op",
    prefix = "string_format_op",
    deps = STRING_DEPS + ["@com_google_absl//absl/strings"],
)

tf_cc_test(
    name = "string_format_op_test",
    size = "small",
    srcs = ["string_format_op_test.cc"],
    deps = [
        ":string_format_op",
        "//tensorflow/core:core_cpu",
        "//tensorflow/core:framework",
        "//tensorflow/core:lib",
        "//tensorflow/core:protos_all_cc",
        "//tensorflow/core:test",
        "//tensorflow/core:test_main",
        "//tensorflow/core:testlib",
        "//tensorflow/core/kernels:ops_testutil",
        "//tensorflow/core/kernels:ops_util",
    ],
)

tf_kernel_library(
    name = "string_join_op",
    prefix = "string_join_op",
    deps = STRING_DEPS,
)

tf_kernel_library(
    name = "string_length_op",
    prefix = "string_length_op",
    deps = STRING_DEPS,
)

tf_kernel_library(
    name = "regex_full_match_op",
    prefix = "regex_full_match_op",
    deps = STRING_DEPS + ["@com_googlesource_code_re2//:re2"],
)

tf_kernel_library(
    name = "regex_replace_op",
    prefix = "regex_replace_op",
    deps = STRING_DEPS + ["@com_googlesource_code_re2//:re2"],
)

tf_cc_test(
    name = "regex_replace_op_test",
    size = "small",
    srcs = ["regex_replace_op_test.cc"],
    deps = [
        ":regex_replace_op",
        "//tensorflow/core:core_cpu",
        "//tensorflow/core:framework",
        "//tensorflow/core:lib",
        "//tensorflow/core:protos_all_cc",
        "//tensorflow/core:test",
        "//tensorflow/core:test_main",
        "//tensorflow/core:testlib",
        "//tensorflow/core/kernels:ops_testutil",
        "//tensorflow/core/kernels:ops_util",
    ],
)

tf_kernel_library(
    name = "string_split_op",
    prefix = "string_split_op",
    deps = STRING_DEPS,
)

tf_cc_test(
    name = "string_split_op_test",
    size = "small",
    srcs = ["string_split_op_test.cc"],
    deps = [
        ":string_split_op",
        "//tensorflow/core:core_cpu",
        "//tensorflow/core:framework",
        "//tensorflow/core:lib",
        "//tensorflow/core:protos_all_cc",
        "//tensorflow/core:test",
        "//tensorflow/core:test_main",
        "//tensorflow/core:testlib",
        "//tensorflow/core/kernels:ops_testutil",
        "//tensorflow/core/kernels:ops_util",
    ],
)

tf_kernel_library(
    name = "string_strip_op",
    prefix = "string_strip_op",
    deps = STRING_DEPS,
)

tf_kernel_library(
    name = "substr_op",
    prefix = "substr_op",
    deps = STRING_DEPS,
)

tf_cc_test(
    name = "substr_op_test",
    size = "small",
    srcs = ["substr_op_test.cc"],
    deps = [
        ":substr_op",
        "//tensorflow/core:core_cpu",
        "//tensorflow/core:framework",
        "//tensorflow/core:lib",
        "//tensorflow/core:lib_internal",
        "//tensorflow/core:protos_all_cc",
        "//tensorflow/core:test",
        "//tensorflow/core:test_main",
        "//tensorflow/core:testlib",
        "//tensorflow/core/kernels:ops_testutil",
        "//tensorflow/core/kernels:ops_util",
    ],
)

tf_kernel_library(
    name = "as_string_op",
    prefix = "as_string_op",
    deps = STRING_DEPS,
)

tf_kernel_library(
    name = "unicode_ops",
    prefix = "unicode_ops",
    deps = [
        ":bounds_check",
        ":string_util",
        "//tensorflow/core:framework",
        "//tensorflow/core:lib",
        "//tensorflow/core:lib_internal",
        "//tensorflow/core:string_ops_op_lib",
        "//third_party/eigen3",
        "//third_party/icu/data:conversion_data",
        "@icu//:common",
    ],
)

tf_kernel_library(
    name = "base64_ops",
    prefix = "base64_ops",
    deps = STRING_DEPS,
)

tf_kernel_library(
    name = "training_ops",
    prefix = "training_ops",
    deps = [
        ":bounds_check",
        ":training_op_helpers",
        ":variable_ops",
        "//tensorflow/core:framework",
        "//tensorflow/core:lib",
        "//tensorflow/core:training_ops_op_lib",
        "//third_party/eigen3",
    ],
)

tf_cc_test(
    name = "training_ops_test",
    size = "small",
    srcs = ["training_ops_test.cc"],
    deps = [
        ":dense_update_ops",
        ":ops_util",
        ":training_ops",
        "//tensorflow/core:core_cpu",
        "//tensorflow/core:framework",
        "//tensorflow/core:test",
        "//tensorflow/core:test_main",
        "//tensorflow/core:testlib",
    ],
)

tf_kernel_library(
    name = "multinomial_op",
    prefix = "multinomial_op",
    deps = [
        ":random_op",
        ":random_ops",
        ":stateless_random_ops",
        "//third_party/eigen3",
        "//tensorflow/core:framework",
        "//tensorflow/core:lib",
        "//tensorflow/core:lib_internal",
    ] + if_cuda([
        ":reduction_ops",
        "@cub_archive//:cub",
    ]),
)

tf_cuda_cc_test(
    name = "multinomial_op_test",
    size = "small",
    srcs = ["multinomial_op_test.cc"],
    deps = [
        ":host_constant_op",
        ":multinomial_op",
        ":ops_util",
        "//tensorflow/core:core_cpu",
        "//tensorflow/core:framework",
        "//tensorflow/core:test",
        "//tensorflow/core:test_main",
        "//tensorflow/core:testlib",
    ],
)

tf_kernel_library(
    name = "parameterized_truncated_normal_op",
    prefix = "parameterized_truncated_normal_op",
    deps = [
        "//tensorflow/core:core_cpu",
        "//tensorflow/core:framework",
        "//tensorflow/core:lib",
        "//tensorflow/core:lib_internal",
        "//tensorflow/core:random_ops_op_lib",
    ],
)

tf_cuda_cc_test(
    name = "parameterized_truncated_normal_op_test",
    size = "small",
    srcs = ["parameterized_truncated_normal_op_test.cc"],
    deps = [
        ":host_constant_op",
        ":ops_util",
        ":parameterized_truncated_normal_op",
        "//tensorflow/core:core_cpu",
        "//tensorflow/core:framework",
        "//tensorflow/core:test",
        "//tensorflow/core:test_main",
        "//tensorflow/core:testlib",
    ],
)

tf_kernel_library(
    name = "random_poisson_op",
    prefix = "random_poisson_op",
    deps = [
        ":random_ops",
        "//tensorflow/core:framework",
        "//tensorflow/core:lib",
        "//tensorflow/core:lib_internal",
        "//tensorflow/core:random_ops_op_lib",
    ],
)

tf_cuda_cc_test(
    name = "random_poisson_op_test",
    size = "small",
    srcs = ["random_poisson_op_test.cc"],
    deps = [
        ":ops_util",
        ":random_poisson_op",
        "//tensorflow/core:core_cpu",
        "//tensorflow/core:framework",
        "//tensorflow/core:test",
        "//tensorflow/core:test_main",
        "//tensorflow/core:testlib",
    ],
)

tf_kernel_library(
    name = "word2vec_kernels",
    prefix = "word2vec_kernels",
    deps = [
        "//tensorflow/core:framework",
        "//tensorflow/core:lib",
        "//tensorflow/core:lib_internal",
        "//tensorflow/core:word2vec_ops",
    ],
)

filegroup(
    name = "spectrogram_test_data",
    srcs = [
        "spectrogram_test_data/short_test_segment.wav",
        "spectrogram_test_data/short_test_segment_spectrogram.csv.bin",
        "spectrogram_test_data/short_test_segment_spectrogram_400_200.csv.bin",
    ],
    visibility = ["//visibility:public"],
)

cc_library(
    name = "spectrogram",
    srcs = ["spectrogram.cc"],
    hdrs = ["spectrogram.h"],
    copts = tf_copts(),
    deps = [
        "//tensorflow/core:framework",
        "//tensorflow/core:lib",
        "//third_party/fft2d:fft2d_headers",
        "@fft2d",
    ],
)

cc_library(
    name = "spectrogram_test_utils",
    testonly = 1,
    srcs = ["spectrogram_test_utils.cc"],
    hdrs = ["spectrogram_test_utils.h"],
    copts = tf_copts(),
    deps = [
        "//tensorflow/core:framework",
        "//tensorflow/core:lib",
        "//tensorflow/core:lib_internal",
        "//tensorflow/core:protos_all_cc",
        "//tensorflow/core:test",
    ],
)

tf_cc_binary(
    name = "spectrogram_convert_test_data",
    testonly = 1,
    srcs = ["spectrogram_convert_test_data.cc"],
    deps = [
        ":spectrogram_test_utils",
        "//tensorflow/core:lib",
        "//tensorflow/core:lib_internal",
    ],
)

tf_cc_test(
    name = "spectrogram_test",
    size = "medium",
    srcs = ["spectrogram_test.cc"],
    data = [":spectrogram_test_data"],
    deps = [
        ":spectrogram",
        ":spectrogram_test_utils",
        "//tensorflow/core:lib",
        "//tensorflow/core:lib_internal",
        "//tensorflow/core:lib_test_internal",
        "//tensorflow/core:protos_all_cc",
        "//tensorflow/core:test",
        "//tensorflow/core:test_main",
        "//third_party/eigen3",
    ],
)

tf_kernel_library(
    name = "spectrogram_op",
    prefix = "spectrogram_op",
    deps = [
        ":spectrogram",
        "//tensorflow/core:core_cpu",
        "//tensorflow/core:framework",
        "//tensorflow/core:lib",
        "//tensorflow/core:lib_internal",
    ],
    alwayslink = 1,
)

tf_cuda_cc_test(
    name = "spectrogram_op_test",
    size = "small",
    srcs = ["spectrogram_op_test.cc"],
    deps = [
        ":ops_util",
        ":spectrogram_op",
        "//tensorflow/cc:cc_ops",
        "//tensorflow/cc:client_session",
        "//tensorflow/core:core_cpu",
        "//tensorflow/core:framework",
        "//tensorflow/core:framework_internal",
        "//tensorflow/core:lib",
        "//tensorflow/core:protos_all_cc",
        "//tensorflow/core:tensorflow",
        "//tensorflow/core:test",
        "//tensorflow/core:test_main",
        "//tensorflow/core:testlib",
    ],
)

cc_library(
    name = "mfcc_dct",
    srcs = ["mfcc_dct.cc"],
    hdrs = ["mfcc_dct.h"],
    copts = tf_copts(),
    deps = [
        "//tensorflow/core:framework",
        "//tensorflow/core:lib",
    ],
)

tf_cc_test(
    name = "mfcc_dct_test",
    size = "small",
    srcs = ["mfcc_dct_test.cc"],
    deps = [
        ":mfcc_dct",
        "//tensorflow/core:lib",
        "//tensorflow/core:lib_internal",
        "//tensorflow/core:lib_test_internal",
        "//tensorflow/core:protos_all_cc",
        "//tensorflow/core:test",
        "//tensorflow/core:test_main",
        "//third_party/eigen3",
    ],
)

cc_library(
    name = "mfcc_mel_filterbank",
    srcs = ["mfcc_mel_filterbank.cc"],
    hdrs = ["mfcc_mel_filterbank.h"],
    copts = tf_copts(),
    deps = [
        "//tensorflow/core:framework",
        "//tensorflow/core:lib",
    ],
)

tf_cc_test(
    name = "mfcc_mel_filterbank_test",
    size = "small",
    srcs = ["mfcc_mel_filterbank_test.cc"],
    deps = [
        ":mfcc_mel_filterbank",
        "//tensorflow/core:lib",
        "//tensorflow/core:lib_internal",
        "//tensorflow/core:lib_test_internal",
        "//tensorflow/core:protos_all_cc",
        "//tensorflow/core:test",
        "//tensorflow/core:test_main",
        "//third_party/eigen3",
    ],
)

cc_library(
    name = "mfcc",
    srcs = ["mfcc.cc"],
    hdrs = ["mfcc.h"],
    copts = tf_copts(),
    deps = [
        ":mfcc_dct",
        ":mfcc_mel_filterbank",
        "//tensorflow/core:framework",
        "//tensorflow/core:lib",
    ],
)

tf_cc_test(
    name = "mfcc_test",
    size = "small",
    srcs = ["mfcc_test.cc"],
    deps = [
        ":mfcc",
        "//tensorflow/core:lib",
        "//tensorflow/core:lib_internal",
        "//tensorflow/core:lib_test_internal",
        "//tensorflow/core:protos_all_cc",
        "//tensorflow/core:test",
        "//tensorflow/core:test_main",
        "//third_party/eigen3",
    ],
)

tf_kernel_library(
    name = "mfcc_op",
    prefix = "mfcc_op",
    deps = [
        ":mfcc",
        "//tensorflow/core:core_cpu",
        "//tensorflow/core:framework",
        "//tensorflow/core:lib",
        "//tensorflow/core:lib_internal",
    ],
    alwayslink = 1,
)

tf_cuda_cc_test(
    name = "mfcc_op_test",
    size = "small",
    srcs = ["mfcc_op_test.cc"],
    deps = [
        ":mfcc_op",
        ":ops_util",
        "//tensorflow/cc:cc_ops",
        "//tensorflow/cc:client_session",
        "//tensorflow/core:core_cpu",
        "//tensorflow/core:framework",
        "//tensorflow/core:framework_internal",
        "//tensorflow/core:lib",
        "//tensorflow/core:protos_all_cc",
        "//tensorflow/core:tensorflow",
        "//tensorflow/core:test",
        "//tensorflow/core:test_main",
        "//tensorflow/core:testlib",
    ],
)

cc_library(
    name = "audio",
    deps = [
        ":decode_wav_op",
        ":encode_wav_op",
        ":mfcc_op",
        ":spectrogram_op",
    ],
)

# Android libraries -----------------------------------------------------------

# Changes to the Android srcs here should be replicated in
# tensorflow/contrib/makefile/tf_op_files.txt
# LINT.IfChange
filegroup(
    name = "mobile_srcs",
    srcs = [
        "avgpooling_op.h",
        "batch_util.h",
        "bounds_check.h",
        "cwise_ops.h",
        "cwise_ops_common.h",
        "cwise_ops_gradients.h",
        "eigen_activations.h",
        "eigen_attention.h",
        "eigen_backward_cuboid_convolutions.h",
        "eigen_backward_spatial_convolutions.h",
        "eigen_cuboid_convolution.h",
        "eigen_pooling.h",
        "eigen_softmax.h",
        "eigen_spatial_convolutions.h",
        "eigen_volume_patch.h",
        "fifo_queue.h",
        "maxpooling_op.h",
        "ops_util.h",
        "padding_fifo_queue.h",
        "pooling_ops_common.cc",
        "pooling_ops_common.h",
        "queue_base.h",
        "queue_op.h",
        "typed_queue.h",
    ],
)

alias(
    name = "android_srcs",
    actual = ":mobile_srcs",
)

# Core kernels we want on Android. Only a subset of kernels to keep
# base library small.
filegroup(
    name = "android_core_ops",
    srcs = [
        "aggregate_ops.cc",
        "aggregate_ops.h",
        "aggregate_ops_cpu.h",
        "assign_op.h",
        "bias_op.cc",
        "bias_op.h",
        "bounds_check.h",
        "cast_op.cc",
        "cast_op.h",
        "cast_op_impl.h",
        "cast_op_impl_bfloat.cc",
        "cast_op_impl_bool.cc",
        "cast_op_impl_complex128.cc",
        "cast_op_impl_complex64.cc",
        "cast_op_impl_double.cc",
        "cast_op_impl_float.cc",
        "cast_op_impl_half.cc",
        "cast_op_impl_int16.cc",
        "cast_op_impl_int32.cc",
        "cast_op_impl_int64.cc",
        "cast_op_impl_int8.cc",
        "cast_op_impl_uint16.cc",
        "cast_op_impl_uint32.cc",
        "cast_op_impl_uint64.cc",
        "cast_op_impl_uint8.cc",
        "concat_lib.h",
        "concat_lib_cpu.cc",
        "concat_lib_cpu.h",
        "concat_op.cc",
        "constant_op.cc",
        "constant_op.h",
        "cwise_ops.h",
        "cwise_ops_common.cc",
        "cwise_ops_common.h",
        "cwise_ops_gradients.h",
        "dense_update_functor.cc",
        "dense_update_functor.h",
        "dense_update_ops.cc",
        "example_parsing_ops.cc",
        "fill_functor.cc",
        "fill_functor.h",
        "function_ops.cc",
        "function_ops.h",
        "gather_functor.h",
        "gather_nd_op.cc",
        "gather_nd_op.h",
        "gather_nd_op_cpu_impl.h",
        "gather_nd_op_cpu_impl_0.cc",
        "gather_nd_op_cpu_impl_1.cc",
        "gather_nd_op_cpu_impl_2.cc",
        "gather_nd_op_cpu_impl_3.cc",
        "gather_nd_op_cpu_impl_4.cc",
        "gather_nd_op_cpu_impl_5.cc",
        "gather_nd_op_cpu_impl_6.cc",
        "gather_nd_op_cpu_impl_7.cc",
        "gather_op.cc",
        "identity_n_op.cc",
        "identity_n_op.h",
        "identity_op.cc",
        "identity_op.h",
        "immutable_constant_op.cc",
        "immutable_constant_op.h",
        "matmul_op.cc",
        "matmul_op.h",
        "no_op.cc",
        "no_op.h",
        "non_max_suppression_op.cc",
        "non_max_suppression_op.h",
        "one_hot_op.cc",
        "one_hot_op.h",
        "ops_util.h",
        "pack_op.cc",
        "pooling_ops_common.h",
        "reshape_op.cc",
        "reshape_op.h",
        "reverse_sequence_op.cc",
        "reverse_sequence_op.h",
        "sendrecv_ops.cc",
        "sendrecv_ops.h",
        "sequence_ops.cc",
        "shape_ops.cc",
        "shape_ops.h",
        "slice_op.cc",
        "slice_op.h",
        "slice_op_cpu_impl.h",
        "slice_op_cpu_impl_1.cc",
        "slice_op_cpu_impl_2.cc",
        "slice_op_cpu_impl_3.cc",
        "slice_op_cpu_impl_4.cc",
        "slice_op_cpu_impl_5.cc",
        "slice_op_cpu_impl_6.cc",
        "slice_op_cpu_impl_7.cc",
        "softmax_op.cc",
        "softmax_op_functor.h",
        "split_lib.h",
        "split_lib_cpu.cc",
        "split_op.cc",
        "split_v_op.cc",
        "strided_slice_op.cc",
        "strided_slice_op.h",
        "strided_slice_op_impl.h",
        "strided_slice_op_inst_0.cc",
        "strided_slice_op_inst_1.cc",
        "strided_slice_op_inst_2.cc",
        "strided_slice_op_inst_3.cc",
        "strided_slice_op_inst_4.cc",
        "strided_slice_op_inst_5.cc",
        "strided_slice_op_inst_6.cc",
        "strided_slice_op_inst_7.cc",
        "unpack_op.cc",
        "variable_ops.cc",
        "variable_ops.h",
    ],
)

# Other kernels we may want on Android.
#
# The kernels can be consumed as a whole or in two groups for
# supporting separate compilation. Note that the split into groups
# is entirely for improving compilation time, and not for
# organizational reasons; you should not depend on any
# of those groups independently.
filegroup(
    name = "android_extended_ops",
    srcs = [
        ":android_extended_ops_group1",
        ":android_extended_ops_group2",
        ":android_quantized_ops",
    ],
    visibility = ["//visibility:public"],
)

filegroup(
    name = "android_extended_ops_headers",
    srcs = [
        "argmax_op.h",
        "avgpooling_op.h",
        "batch_matmul_op_impl.h",
        "batch_norm_op.h",
        "control_flow_ops.h",
        "conv_2d.h",
        "conv_3d.h",
        "conv_ops.h",
        "conv_ops_gpu.h",
        "data_format_ops.h",
        "depthtospace_op.h",
        "depthwise_conv_op.h",
        "fake_quant_ops_functor.h",
        "fused_batch_norm_op.h",
        "gemm_functors.h",
        "image_resizer_state.h",
        "initializable_lookup_table.h",
        "lookup_table_init_op.h",
        "lookup_table_op.h",
        "lookup_util.h",
        "maxpooling_op.h",
        "mfcc.h",
        "mfcc_dct.h",
        "mfcc_mel_filterbank.h",
        "mirror_pad_op.h",
        "mirror_pad_op_cpu_impl.h",
        "multinomial_op.h",
        "pad_op.h",
        "pooling_ops_3d.h",
        "random_op.h",
        "reduction_ops.h",
        "reduction_ops_common.h",
        "relu_op.h",
        "relu_op_functor.h",
        "reshape_util.h",
        "resize_bilinear_op.h",
        "resize_nearest_neighbor_op.h",
        "reverse_op.h",
        "save_restore_tensor.h",
        "segment_reduction_ops.h",
        "softplus_op.h",
        "softsign_op.h",
        "spacetobatch_functor.h",
        "spacetodepth_op.h",
        "spectrogram.h",
        "stateless_random_ops.h",
        "string_util.h",
        "tensor_array.h",
        "tile_functor.h",
        "tile_ops_cpu_impl.h",
        "tile_ops_impl.h",
        "topk_op.h",
        "training_op_helpers.h",
        "training_ops.h",
        "transpose_functor.h",
        "transpose_op.h",
        "where_op.h",
        "xent_op.h",
    ],
)

filegroup(
    name = "android_extended_ops_group1",
    srcs = [
        "argmax_op.cc",
        "avgpooling_op.cc",
        "batch_matmul_op_real.cc",
        "batch_norm_op.cc",
        "bcast_ops.cc",
        "check_numerics_op.cc",
        "control_flow_ops.cc",
        "conv_2d.h",
        "conv_grad_filter_ops.cc",
        "conv_grad_input_ops.cc",
        "conv_grad_ops.cc",
        "conv_grad_ops.h",
        "conv_ops.cc",
        "conv_ops_3d.cc",
        "conv_ops_fused.cc",
        "conv_ops_using_gemm.cc",
        "crop_and_resize_op.cc",
        "crop_and_resize_op.h",
        "cwise_op_abs.cc",
        "cwise_op_add_1.cc",
        "cwise_op_add_2.cc",
        "cwise_op_bitwise_and.cc",
        "cwise_op_bitwise_or.cc",
        "cwise_op_bitwise_xor.cc",
        "cwise_op_cos.cc",
        "cwise_op_cosh.cc",
        "cwise_op_div.cc",
        "cwise_op_equal_to_1.cc",
        "cwise_op_equal_to_2.cc",
        "cwise_op_not_equal_to_1.cc",
        "cwise_op_not_equal_to_2.cc",
        "cwise_op_exp.cc",
        "cwise_op_floor.cc",
        "cwise_op_floor_div.cc",
        "cwise_op_floor_mod.cc",
        "cwise_op_greater.cc",
        "cwise_op_greater_equal.cc",
        "cwise_op_invert.cc",
        "cwise_op_isfinite.cc",
        "cwise_op_isnan.cc",
        "cwise_op_left_shift.cc",
        "cwise_op_less.cc",
        "cwise_op_less_equal.cc",
        "cwise_op_log.cc",
        "cwise_op_logical_and.cc",
        "cwise_op_logical_not.cc",
        "cwise_op_logical_or.cc",
        "cwise_op_maximum.cc",
        "cwise_op_minimum.cc",
        "cwise_op_mul_1.cc",
        "cwise_op_mul_2.cc",
        "cwise_op_neg.cc",
        "cwise_op_pow.cc",
        "cwise_op_reciprocal.cc",
        "cwise_op_right_shift.cc",
        "cwise_op_round.cc",
        "cwise_op_rsqrt.cc",
        "cwise_op_select.cc",
        "cwise_op_sigmoid.cc",
        "cwise_op_sign.cc",
        "cwise_op_sin.cc",
        "cwise_op_sinh.cc",
        "cwise_op_sqrt.cc",
        "cwise_op_square.cc",
        "cwise_op_squared_difference.cc",
        "cwise_op_sub.cc",
        "cwise_op_tan.cc",
        "cwise_op_tanh.cc",
        "cwise_op_xlogy.cc",
        "cwise_op_xdivy.cc",
        "data_format_ops.cc",
        "decode_wav_op.cc",
        "deep_conv2d.cc",
        "deep_conv2d.h",
        "depthwise_conv_op.cc",
        "dynamic_partition_op.cc",
        "encode_wav_op.cc",
        "fake_quant_ops.cc",
        "fifo_queue.cc",
        "fifo_queue_op.cc",
        "fused_batch_norm_op.cc",
        "listdiff_op.cc",
        "population_count_op.cc",
        "population_count_op.h",
        "winograd_transform.h",
        ":android_extended_ops_headers",
    ] + select({
        ":xsmm_convolutions": [
            "xsmm_conv2d.h",
            "xsmm_conv2d.cc",
        ],
        "//conditions:default": [],
    }),
)

filegroup(
    name = "android_extended_ops_group2",
    srcs = [
        "batchtospace_op.cc",
        "ctc_decoder_ops.cc",
        "decode_bmp_op.cc",
        "depthtospace_op.cc",
        "dynamic_stitch_op.cc",
        "fft_ops.cc",
        "in_topk_op.cc",
        "initializable_lookup_table.cc",
        "logging_ops.cc",
        "lookup_table_init_op.cc",
        "lookup_table_op.cc",
        "lookup_util.cc",
        "lrn_op.cc",
        "maxpooling_op.cc",
        "mfcc.cc",
        "mfcc_dct.cc",
        "mfcc_mel_filterbank.cc",
        "mfcc_op.cc",
        "mirror_pad_op.cc",
        "mirror_pad_op_cpu_impl_1.cc",
        "mirror_pad_op_cpu_impl_2.cc",
        "mirror_pad_op_cpu_impl_3.cc",
        "mirror_pad_op_cpu_impl_4.cc",
        "mirror_pad_op_cpu_impl_5.cc",
        "multinomial_op.cc",
        "pad_op.cc",
        "padding_fifo_queue.cc",
        "padding_fifo_queue_op.cc",
        "pooling_ops_3d.cc",
        "queue_base.cc",
        "queue_op.cc",
        "queue_ops.cc",
        "random_op.cc",
        "reduction_ops_all.cc",
        "reduction_ops_any.cc",
        "reduction_ops_common.cc",
        "reduction_ops_max.cc",
        "reduction_ops_mean.cc",
        "reduction_ops_min.cc",
        "reduction_ops_prod.cc",
        "reduction_ops_sum.cc",
        "relu_op.cc",
        "reshape_util.cc",
        "resize_bilinear_op.cc",
        "resize_nearest_neighbor_op.cc",
        "restore_op.cc",
        "reverse_op.cc",
        "save_op.cc",
        "save_restore_tensor.cc",
        "save_restore_v2_ops.cc",
        "segment_reduction_ops.cc",
        "session_ops.cc",
        "softplus_op.cc",
        "softsign_op.cc",
        "spacetobatch_functor.cc",
        "spacetobatch_op.cc",
        "spacetodepth_op.cc",
        "sparse_fill_empty_rows_op.cc",
        "sparse_reshape_op.cc",
        "sparse_to_dense_op.cc",
        "spectrogram.cc",
        "spectrogram_op.cc",
        "stack.cc",
        "stack.h",
        "stack_ops.cc",
        "stateless_random_ops.cc",
        "string_join_op.cc",
        "string_util.cc",
        "summary_op.cc",
        "tensor_array.cc",
        "tensor_array_ops.cc",
        "tile_functor_cpu.cc",
        "tile_ops.cc",
        "tile_ops_cpu_impl_1.cc",
        "tile_ops_cpu_impl_2.cc",
        "tile_ops_cpu_impl_3.cc",
        "tile_ops_cpu_impl_4.cc",
        "tile_ops_cpu_impl_5.cc",
        "tile_ops_cpu_impl_6.cc",
        "tile_ops_cpu_impl_7.cc",
        "topk_op.cc",
        "training_op_helpers.cc",
        "training_ops.cc",
        "transpose_functor_cpu.cc",
        "transpose_op.cc",
        "unique_op.cc",
        "where_op.cc",
        "xent_op.cc",
        ":android_extended_ops_headers",
    ],
)

filegroup(
    name = "android_quantized_ops",
    srcs = [
        "dequantize_op.cc",
        "meta_support.cc",
        "meta_support.h",
        "quantization_utils.cc",
        "quantization_utils.h",
        "quantize_down_and_shrink_range.cc",
        "quantize_op.cc",
        "quantized_activation_ops.cc",
        "quantized_add_op.cc",
        "quantized_batch_norm_op.cc",
        "quantized_bias_add_op.cc",
        "quantized_concat_op.cc",
        "quantized_conv_ops.cc",
        "quantized_instance_norm.cc",
        "quantized_matmul_op.cc",
        "quantized_mul_op.cc",
        "quantized_pooling_ops.cc",
        "quantized_reshape_op.cc",
        "quantized_resize_bilinear_op.cc",
        "reference_gemm.h",
        "requantization_range_op.cc",
        "requantize.cc",
        "reshape_op.h",
    ],
    visibility = ["//visibility:public"],
)

ANDROID_TEXTUAL_HDRS = [
    "gather_nd_op_cpu_impl.h",
    "gemm_functors.h",
    "mirror_pad_op_cpu_impl.h",
    "scatter_nd_op_cpu_impl.h",
    "slice_op_cpu_impl.h",
    "strided_slice_op_impl.h",
    "tile_ops_cpu_impl.h",
]

# A file group which contains nearly all available operators which
# may work on Android. This is intended to be used with selective
# registration.
filegroup(
    name = "android_all_ops",
    srcs = glob(
        [
            "*.cc",
            "*.h",
        ],
        exclude = [
            "*test.cc",
            "*test_util*",
            "*testutil*",
            "*testlib*",
            "*main.cc",
            "*_gpu*",
            "*_3d*",
            "*.cu.*",
            # Ops already in android_srcs
            "pooling_ops_common.cc",
            # Ops which we are currently excluding because they are likely
            # not used on Android. Those ops also do not compile if included,
            # unless we add the additional deps they need.
            "tf_record_reader_op.*",
            "cudnn_rnn_ops.*",
            "lmdb_reader_op.*",
            "string_to_hash_bucket_op.*",
            "sdca_ops.*",
            "sdca_internal.*",
            "sparse_cross_op.*",
            "text_line_reader_op.*",
            "summary_image_op.*",
            "decode_image_op.*",
            "encode_png_op.*",
            "encode_jpeg_op.*",
            "extract_jpeg_shape_op.*",
            "decode_jpeg_op.*",
            "decode_and_crop_jpeg_op.*",
            "decode_gif_op.*",
            "identity_reader_op.*",
            "remote_fused_graph_execute_op.*",
            "remote_fused_graph_rewriter_transform.*",
            "fixed_length_record_reader_op.*",
            "whole_file_read_ops.*",
            "sample_distorted_bounding_box_op.*",
            "ctc_loss_op.*",
            "summary_interface.*",
            "summary_kernels.*",
            "spectrogram_convert_test_data.cc",
            "decode_proto_op.cc",
            "encode_proto_op.cc",
            "rpc_op.cc",
            "partitioned_function_ops.cc",
            # Excluded due to experimental status:
            "debug_ops.*",
            "mutex_ops.*",
            "batch_kernels.*",
            "regex_full_match_op.cc",
            "regex_replace_op.cc",
            "unicode_ops.cc",
            "unicode_script_op.cc",
            # Ops that are inherently incompatible with Android (e.g. tied to x86 platform).
            "mkl_*",
            "xsmm_*",
            "cwise_ops_sycl_common.h",
            "nextafter_op.cc",
        ] + ANDROID_TEXTUAL_HDRS,
    ),
    visibility = ["//visibility:public"],
)

filegroup(
    name = "android_all_ops_textual_hdrs",
    srcs = ANDROID_TEXTUAL_HDRS,
    visibility = ["//visibility:public"],
)
# LINT.ThenChange(//tensorflow/contrib/makefile/tf_op_files.txt)

cc_library(
    name = "android_tensorflow_kernels",
    srcs = select({
        "//tensorflow:android": [
            "//tensorflow/core/kernels:android_core_ops",
            "//tensorflow/core/kernels:android_extended_ops",
        ],
        "//conditions:default": [],
    }),
    copts = tf_copts(),
    linkopts = select({
        "//tensorflow:android": [
            "-ldl",
        ],
        "//conditions:default": [],
    }),
    tags = [
        "manual",
        "notap",
    ],
    visibility = ["//visibility:public"],
    deps = [
        "//tensorflow/core:android_tensorflow_lib_lite",
        "//tensorflow/core:protos_all_cc_impl",
        "//third_party/eigen3",
        "//third_party/fft2d:fft2d_headers",
        "@fft2d",
        "@gemmlowp",
        "@protobuf_archive//:protobuf",
    ],
    alwayslink = 1,
)

cc_library(
    name = "android_tensorflow_image_op",
    srcs = if_android(["decode_image_op.cc"]),
    copts = tf_copts(),
    linkopts = ["-ldl"],
    visibility = ["//visibility:public"],
    deps = [
        "//tensorflow/core:android_gif_internal",
        "//tensorflow/core:android_jpeg_internal",
        "//tensorflow/core:android_png_internal",
        "//tensorflow/core:android_tensorflow_lib_lite",
    ],
    alwayslink = 1,
)

cc_library(
    name = "android_whole_file_read_ops",
    srcs = if_android(["whole_file_read_ops.cc"]),
    copts = tf_copts(),
    linkopts = ["-ldl"],
    visibility = ["//visibility:public"],
    deps = [
        "//tensorflow/core:android_tensorflow_lib_lite",
    ],
    alwayslink = 1,
)

#   Quantization-specific OpKernels

tf_kernel_library(
    name = "quantized_ops",
    srcs = [
        "dequantize_op.cc",
        "meta_support.cc",
        "quantize_down_and_shrink_range.cc",
        "quantize_op.cc",
        "quantized_activation_ops.cc",
        "quantized_add_op.cc",
        "quantized_batch_norm_op.cc",
        "quantized_bias_add_op.cc",
        "quantized_concat_op.cc",
        "quantized_conv_ops.cc",
        "quantized_instance_norm.cc",
        "quantized_matmul_op.cc",
        "quantized_mul_op.cc",
        "quantized_pooling_ops.cc",
        "quantized_reshape_op.cc",
        "quantized_resize_bilinear_op.cc",
        "requantization_range_op.cc",
        "requantize.cc",
        "reshape_op.h",
    ],
    hdrs = [
        "meta_support.h",
        "reference_gemm.h",
    ],
    deps = [
        ":concat_lib_hdrs",
        ":conv_ops",
        ":cwise_op",
        ":eigen_helpers",
        ":image_resizer_state",
        ":ops_util",
        ":pooling_ops",
        ":quantization_utils",
        "//tensorflow/core:array_ops_op_lib",
        "//tensorflow/core:core_cpu",
        "//tensorflow/core:framework",
        "//tensorflow/core:lib",
        "//tensorflow/core:math_ops_op_lib",
        "//tensorflow/core:nn_ops_op_lib",
        "//third_party/eigen3",
        "@gemmlowp",
    ],
)

tf_cc_test(
    name = "requantization_range_op_test",
    size = "small",
    srcs = ["requantization_range_op_test.cc"],
    deps = [
        ":ops_testutil",
        ":ops_util",
        ":quantized_ops",
        "//tensorflow/core:framework",
        "//tensorflow/core:protos_all_cc",
        "//tensorflow/core:test",
        "//tensorflow/core:test_main",
        "//tensorflow/core:testlib",
    ],
)

tf_cc_test(
    name = "quantize_down_and_shrink_range_op_test",
    size = "small",
    srcs = ["quantize_down_and_shrink_range_op_test.cc"],
    deps = [
        ":ops_testutil",
        ":ops_util",
        ":quantized_ops",
        "//tensorflow/core:framework",
        "//tensorflow/core:protos_all_cc",
        "//tensorflow/core:test",
        "//tensorflow/core:test_main",
        "//tensorflow/core:testlib",
    ],
)

tf_cc_test(
    name = "requantize_op_test",
    size = "small",
    srcs = ["requantize_op_test.cc"],
    deps = [
        ":ops_testutil",
        ":ops_util",
        ":quantized_ops",
        "//tensorflow/core:framework",
        "//tensorflow/core:protos_all_cc",
        "//tensorflow/core:test",
        "//tensorflow/core:test_main",
        "//tensorflow/core:testlib",
    ],
)

tf_cc_test(
    name = "quantization_utils_test",
    srcs = ["quantization_utils_test.cc"],
    deps = [
        ":quantization_utils",
        ":quantized_ops",
        "//tensorflow/core:array_ops_op_lib",
        "//tensorflow/core:core_cpu",
        "//tensorflow/core:core_cpu_internal",
        "//tensorflow/core:framework",
        "//tensorflow/core:lib",
        "//tensorflow/core:math_ops_op_lib",
        "//tensorflow/core:nn_ops_op_lib",
        "//tensorflow/core:protos_all_cc",
        "//tensorflow/core:test",
        "//tensorflow/core:testlib",
        "//third_party/eigen3",
    ],
)

# Android-only test for quantization utilities.
tf_cc_binary(
    name = "quantization_utils_test_android_only",
    testonly = 1,
    srcs = ["quantization_utils_test.cc"],
    copts = tf_copts(),
    linkopts = select({
        "//tensorflow:android": [
            "-lm",
            "-llog",
            "-pie",
            "-std=c++11",
        ],
        "//conditions:default": [],
    }),
    linkstatic = 1,
    tags = [
        "manual",
        "notap",
    ],
    deps = [
    ] + select({
        "//tensorflow:android": [
            ":android_tensorflow_kernels",
            "//tensorflow/core:android_tensorflow_lib",
            "//tensorflow/core:android_tensorflow_test_lib",
        ],
        "//conditions:default": [
            ":quantized_ops",
            "//third_party/eigen3",
            "//tensorflow/core:core_cpu_internal",
            "//tensorflow/core:lib",
            "//tensorflow/core:test",
            "//tensorflow/cc:cc_ops",
            "//tensorflow/cc:client_session",
            "//tensorflow/core:framework",
            "//tensorflow/core:tensor_testutil",
        ],
    }),
)

tf_cc_test(
    name = "quantized_activation_ops_test",
    srcs = ["quantized_activation_ops_test.cc"],
    deps = [
        ":ops_testutil",
        ":ops_util",
        ":quantization_utils",
        ":quantized_ops",
        "//tensorflow/core:array_ops_op_lib",
        "//tensorflow/core:framework",
        "//tensorflow/core:math_ops_op_lib",
        "//tensorflow/core:nn_ops_op_lib",
        "//tensorflow/core:protos_all_cc",
        "//tensorflow/core:test",
        "//tensorflow/core:test_main",
        "//tensorflow/core:testlib",
    ],
)

# Android-only test for quantized addition.
cc_binary(
    name = "quantized_add_op_test_android_only",
    testonly = 1,
    srcs = ["quantized_add_op_test.cc"],
    copts = tf_copts(),
    linkopts = select({
        "//tensorflow:android": [
            "-lm",
            "-llog",
            "-pie",
            "-std=c++11",
        ],
        "//conditions:default": [],
    }),
    linkstatic = 1,
    tags = [
        "manual",
        "notap",
    ],
    deps = [
        "//tensorflow/cc:cc_ops",
        "//tensorflow/cc:client_session",
    ] + select({
        "//tensorflow:android": [
            ":android_tensorflow_kernels",
            "//tensorflow/core:android_tensorflow_lib",
            "//tensorflow/core:android_tensorflow_test_lib",
        ],
        "//conditions:default": [
            ":ops_util",
            ":quantized_ops",
            "//tensorflow/core:framework",
            "//tensorflow/core:protos_all_cc",
            "//tensorflow/core:tensor_testutil",
            "//tensorflow/core:tensorflow",
            "//tensorflow/core:test",
        ],
    }),
)

tf_cc_test(
    name = "quantized_add_op_test",
    size = "small",
    srcs = ["quantized_add_op_test.cc"],
    deps = [
        ":math",
        ":ops_testutil",
        ":ops_util",
        ":quantization_utils",
        ":quantized_ops",
        "//tensorflow/cc:cc_ops",
        "//tensorflow/cc:client_session",
        "//tensorflow/core:array_ops_op_lib",
        "//tensorflow/core:core_cpu",
        "//tensorflow/core:direct_session",
        "//tensorflow/core:framework",
        "//tensorflow/core:math_ops_op_lib",
        "//tensorflow/core:nn_ops_op_lib",
        "//tensorflow/core:protos_all_cc",
        "//tensorflow/core:test",
        "//tensorflow/core:testlib",
    ],
)

tf_cc_test(
    name = "quantized_resize_bilinear_op_test",
    size = "small",
    srcs = ["quantized_resize_bilinear_op_test.cc"],
    deps = [
        ":ops_testutil",
        ":ops_util",
        ":quantization_utils",
        ":quantized_ops",
        "//tensorflow/cc:cc_ops",
        "//tensorflow/cc:client_session",
        "//tensorflow/core:core_cpu",
        "//tensorflow/core:direct_session",
        "//tensorflow/core:framework",
        "//tensorflow/core:image_ops_op_lib",
        "//tensorflow/core:protos_all_cc",
        "//tensorflow/core:test",
        "//tensorflow/core:testlib",
    ],
)

# Android-only test for quantized resize bilinear.
cc_binary(
    name = "quantized_resize_bilinear_op_test_android_only",
    testonly = 1,
    srcs = ["quantized_resize_bilinear_op_test.cc"],
    copts = tf_copts(),
    linkopts = select({
        "//tensorflow:android": [
            "-lm",
            "-llog",
            "-pie",
            "-std=c++11",
        ],
        "//conditions:default": [],
    }),
    linkstatic = 1,
    tags = [
        "manual",
        "notap",
    ],
    deps = [
        "//tensorflow/cc:cc_ops",
        "//tensorflow/cc:client_session",
    ] + select({
        "//tensorflow:android": [
            ":android_tensorflow_kernels",
            "//tensorflow/core:android_tensorflow_lib",
            "//tensorflow/core:android_tensorflow_test_lib",
        ],
        "//conditions:default": [
            ":ops_testutil",
            ":ops_util",
            ":quantized_ops",
            "//tensorflow/core:core_cpu",
            "//tensorflow/core:direct_session",
            "//tensorflow/core:framework",
            "//tensorflow/core:image_ops_op_lib",
            "//tensorflow/core:protos_all_cc",
            "//tensorflow/core:test",
            "//tensorflow/core:testlib",
        ],
    }),
)

tf_cc_test(
    name = "quantized_bias_add_op_test",
    size = "small",
    srcs = ["quantized_bias_add_op_test.cc"],
    deps = [
        ":ops_testutil",
        ":ops_util",
        ":quantization_utils",
        ":quantized_ops",
        "//tensorflow/core:array_ops_op_lib",
        "//tensorflow/core:framework",
        "//tensorflow/core:math_ops_op_lib",
        "//tensorflow/core:nn_ops_op_lib",
        "//tensorflow/core:protos_all_cc",
        "//tensorflow/core:test",
        "//tensorflow/core:test_main",
        "//tensorflow/core:testlib",
    ],
)

tf_cc_test(
    name = "quantized_conv_ops_test",
    size = "small",
    srcs = ["quantized_conv_ops_test.cc"],
    tags = ["nomsan"],  # http://b/32242946
    deps = [
        ":ops_testutil",
        ":ops_util",
        ":quantization_utils",
        ":quantized_ops",
        "//tensorflow/core:array_ops_op_lib",
        "//tensorflow/core:framework",
        "//tensorflow/core:math_ops_op_lib",
        "//tensorflow/core:nn_ops_op_lib",
        "//tensorflow/core:protos_all_cc",
        "//tensorflow/core:test",
        "//tensorflow/core:test_main",
        "//tensorflow/core:testlib",
    ],
)

tf_cc_test(
    name = "quantize_op_test",
    size = "small",
    srcs = ["quantize_op_test.cc"],
    deps = [
        ":ops_testutil",
        ":ops_util",
        ":quantized_ops",
        "//tensorflow/core:array_ops_op_lib",
        "//tensorflow/core:framework",
        "//tensorflow/core:math_ops_op_lib",
        "//tensorflow/core:nn_ops_op_lib",
        "//tensorflow/core:protos_all_cc",
        "//tensorflow/core:test",
        "//tensorflow/core:test_main",
        "//tensorflow/core:testlib",
    ],
)

tf_cc_test(
    name = "quantized_matmul_op_test",
    size = "small",
    srcs = ["quantized_matmul_op_test.cc"],
    tags = ["nomsan"],  # http://b/32242946
    deps = [
        ":ops_testutil",
        ":ops_util",
        ":quantization_utils",
        ":quantized_ops",
        "//tensorflow/core:array_ops_op_lib",
        "//tensorflow/core:framework",
        "//tensorflow/core:math_ops_op_lib",
        "//tensorflow/core:nn_ops_op_lib",
        "//tensorflow/core:protos_all_cc",
        "//tensorflow/core:test",
        "//tensorflow/core:test_main",
        "//tensorflow/core:testlib",
    ],
)

# Android-only test for quantized multiply.
cc_binary(
    name = "quantized_mul_op_test_android_only",
    testonly = 1,
    srcs = ["quantized_mul_op_test.cc"],
    linkopts = select({
        "//tensorflow:android": [
            "-pie",
        ],
        "//conditions:default": [],
    }),
    linkstatic = 1,
    tags = [
        "manual",
        "notap",
    ],
    deps = [
        "//tensorflow/cc:cc_ops",
        "//tensorflow/cc:client_session",
    ] + select({
        "//tensorflow:android": [
            ":android_tensorflow_kernels",
            "//tensorflow/core:android_tensorflow_lib",
            "//tensorflow/core:android_tensorflow_test_lib",
        ],
        "//conditions:default": [
            ":ops_util",
            ":quantized_ops",
            "//tensorflow/core:framework",
            "//tensorflow/core:tensor_testutil",
            "//tensorflow/core:protos_all_cc",
            "//tensorflow/core:test",
        ],
    }),
)

tf_cc_test(
    name = "quantized_mul_op_test",
    size = "small",
    srcs = ["quantized_mul_op_test.cc"],
    deps = [
        ":math",
        ":ops_testutil",
        ":ops_util",
        ":quantization_utils",
        ":quantized_ops",
        "//tensorflow/cc:cc_ops",
        "//tensorflow/cc:client_session",
        "//tensorflow/core:array_ops_op_lib",
        "//tensorflow/core:core_cpu",
        "//tensorflow/core:direct_session",
        "//tensorflow/core:framework",
        "//tensorflow/core:math_ops_op_lib",
        "//tensorflow/core:nn_ops_op_lib",
        "//tensorflow/core:protos_all_cc",
        "//tensorflow/core:test",
        "//tensorflow/core:testlib",
    ],
)

tf_cc_test(
    name = "quantized_pooling_ops_test",
    size = "small",
    srcs = ["quantized_pooling_ops_test.cc"],
    deps = [
        ":ops_testutil",
        ":ops_util",
        ":quantization_utils",
        ":quantized_ops",
        "//tensorflow/core:array_ops_op_lib",
        "//tensorflow/core:framework",
        "//tensorflow/core:math_ops_op_lib",
        "//tensorflow/core:nn_ops_op_lib",
        "//tensorflow/core:protos_all_cc",
        "//tensorflow/core:test",
        "//tensorflow/core:test_main",
        "//tensorflow/core:testlib",
    ],
)

tf_cc_test_mkl(
    name = "mkl_quantized_pooling_ops_test",
    size = "small",
    srcs = ["mkl_quantized_pooling_ops_test.cc"],
    deps = [
        ":mkl_input_conversion_op",
        ":mkl_pooling_ops",
        ":ops_testutil",
        ":ops_util",
        ":quantization_utils",
        ":quantized_ops",
        "//tensorflow/core:array_ops_op_lib",
        "//tensorflow/core:framework",
        "//tensorflow/core:math_ops_op_lib",
        "//tensorflow/core:nn_ops_op_lib",
        "//tensorflow/core:protos_all_cc",
        "//tensorflow/core:test",
        "//tensorflow/core:test_main",
        "//tensorflow/core:testlib",
    ],
)

tf_cc_test(
    name = "quantized_reshape_op_test",
    size = "small",
    srcs = ["quantized_reshape_op_test.cc"],
    deps = [
        ":ops_testutil",
        ":ops_util",
        ":quantized_ops",
        "//tensorflow/core:framework",
        "//tensorflow/core:lib",
        "//tensorflow/core:protos_all_cc",
        "//tensorflow/core:test",
        "//tensorflow/core:test_main",
        "//tensorflow/core:testlib",
    ],
)

tf_cc_test(
    name = "quantized_concat_op_test",
    size = "small",
    srcs = ["quantized_concat_op_test.cc"],
    deps = [
        ":ops_testutil",
        ":ops_util",
        ":quantization_utils",
        ":quantized_ops",
        "//tensorflow/core:array_ops_op_lib",
        "//tensorflow/core:core_cpu",
        "//tensorflow/core:framework",
        "//tensorflow/core:lib",
        "//tensorflow/core:math_ops_op_lib",
        "//tensorflow/core:nn_ops_op_lib",
        "//tensorflow/core:protos_all_cc",
        "//tensorflow/core:test",
        "//tensorflow/core:test_main",
        "//tensorflow/core:testlib",
    ],
)

tf_cc_test(
    name = "quantized_batch_norm_op_test",
    size = "small",
    srcs = ["quantized_batch_norm_op_test.cc"],
    deps = [
        ":batch_norm_op",
        ":ops_testutil",
        ":quantization_utils",
        ":quantized_ops",
        "//tensorflow/core:array_ops_op_lib",
        "//tensorflow/core:core_cpu_internal",
        "//tensorflow/core:framework",
        "//tensorflow/core:lib",
        "//tensorflow/core:math_ops_op_lib",
        "//tensorflow/core:nn_ops_op_lib",
        "//tensorflow/core:protos_all_cc",
        "//tensorflow/core:test",
        "//tensorflow/core:test_main",
        "//tensorflow/core:testlib",
        "//third_party/eigen3",
    ],
)

# Android-only test for quantized instance norm.
cc_binary(
    name = "quantized_instance_norm_test_android_only",
    testonly = 1,
    srcs = ["quantized_instance_norm_test.cc"],
    linkopts = select({
        "//tensorflow:android": [
            "-pie",
        ],
        "//conditions:default": [],
    }),
    linkstatic = 1,
    tags = [
        "manual",
        "notap",
    ],
    deps = [
        "//tensorflow/cc:cc_ops",
        "//tensorflow/cc:client_session",
    ] + select({
        "//tensorflow:android": [
            ":android_tensorflow_kernels",
            "//tensorflow/core:android_tensorflow_lib",
            "//tensorflow/core:android_tensorflow_test_lib",
        ],
        "//conditions:default": [
            "//tensorflow/core:framework",
            "//tensorflow/core:tensor_testutil",
        ],
    }),
)

tf_cc_test(
    name = "quantized_instance_norm_test",
    size = "small",
    srcs = ["quantized_instance_norm_test.cc"],
    deps = [
        ":ops_testutil",
        ":ops_util",
        ":quantized_ops",
        "//tensorflow/cc:cc_ops",
        "//tensorflow/cc:client_session",
        "//tensorflow/core:core_cpu",
        "//tensorflow/core:direct_session",
        "//tensorflow/core:framework",
        "//tensorflow/core:lib",
        "//tensorflow/core:protos_all_cc",
        "//tensorflow/core:test",
        "//tensorflow/core:testlib",
    ],
)

tf_kernel_library(
    name = "remote_fused_graph_ops",
    prefix = "remote_fused_graph_execute_op",
    deps = [
        ":remote_fused_graph_execute_utils",
        "//tensorflow/core:framework",
        "//tensorflow/core:lib",
        "//tensorflow/core:lib_internal",
        "//tensorflow/core:protos_all_cc",
        "//tensorflow/core:remote_fused_graph_ops_op_lib",
    ],
)

cc_library(
    name = "quantization_utils",
    srcs = ["quantization_utils.cc"],
    hdrs = ["quantization_utils.h"],
    deps = [
        "//tensorflow/core:framework",
        "@gemmlowp",
    ],
)

cc_library(
    name = "remote_fused_graph_execute_utils",
    srcs = [
        "i_remote_fused_graph_ops_definitions.cc",
        "remote_fused_graph_execute_utils.cc",
    ],
    hdrs = [
        "i_remote_fused_graph_executor.h",
        "i_remote_fused_graph_ops_definitions.h",
        "remote_fused_graph_execute_utils.h",
    ],
    deps = [
        "//tensorflow/core:core_cpu",
        "//tensorflow/core:framework",
        "//tensorflow/core:lib",
        "//tensorflow/core:lib_internal",
        "//tensorflow/core:protos_all_cc",
    ],
)

cc_library(
    name = "remote_fused_graph_execute_op_test_utils",
    testonly = 1,
    srcs = ["remote_fused_graph_execute_op_test_utils.cc"],
    hdrs = ["remote_fused_graph_execute_op_test_utils.h"],
    deps = [
        ":remote_fused_graph_execute_utils",
        "//tensorflow/cc:cc_ops",
        "//tensorflow/cc:ops",
        "//tensorflow/cc:scope",
        "//tensorflow/core:framework",
        "//tensorflow/core:lib",
        "//tensorflow/core:testlib",
        "//tensorflow/core/kernels:cwise_op",
    ],
)

tf_cc_test(
    name = "remote_fused_graph_execute_utils_test",
    size = "small",
    srcs = [
        "remote_fused_graph_execute_utils_test.cc",
    ],
    deps = [
        ":remote_fused_graph_execute_op_test_utils",
        ":remote_fused_graph_execute_utils",
        "//tensorflow/cc:cc_ops",
        "//tensorflow/cc:scope",
        "//tensorflow/core:core_cpu",
        "//tensorflow/core:direct_session",
        "//tensorflow/core:framework",
        "//tensorflow/core:lib",
        "//tensorflow/core:lib_internal",
        "//tensorflow/core:ops",
        "//tensorflow/core:protos_all_cc",
        "//tensorflow/core:remote_fused_graph_ops_op_lib",
        "//tensorflow/core:test",
        "//tensorflow/core:test_main",
        "//tensorflow/core:testlib",
        "//tensorflow/core/kernels:cwise_op",
    ],
)

tf_cc_test(
    name = "remote_fused_graph_ops_test",
    size = "small",
    srcs = [
        "remote_fused_graph_execute_op_test.cc",
    ],
    deps = [
        ":ops_testutil",
        ":ops_util",
        ":remote_fused_graph_execute_op_test_utils",
        ":remote_fused_graph_execute_utils",
        ":remote_fused_graph_ops",
        "//tensorflow/cc:cc_ops",
        "//tensorflow/cc:ops",
        "//tensorflow/cc:scope",
        "//tensorflow/core:core_cpu",
        "//tensorflow/core:direct_session",
        "//tensorflow/core:framework",
        "//tensorflow/core:lib",
        "//tensorflow/core:protos_all_cc",
        "//tensorflow/core:remote_fused_graph_ops_op_lib",
        "//tensorflow/core:test",
        "//tensorflow/core:test_main",
        "//tensorflow/core:testlib",
    ],
)

cc_library(
    name = "remote_fused_graph_rewriter_transform",
    srcs = [
        "remote_fused_graph_rewriter_transform.cc",
    ],
    deps = [
        ":remote_fused_graph_execute_utils",
        "//tensorflow/cc:cc_ops",
        "//tensorflow/cc:remote_fused_graph_ops",
        "//tensorflow/tools/graph_transforms:transform_utils",
    ],
    alwayslink = 1,
)

tf_cc_test(
    name = "remote_fused_graph_rewriter_transform_test",
    size = "small",
    srcs = ["remote_fused_graph_rewriter_transform_test.cc"],
    deps = [
        ":remote_fused_graph_execute_op_test_utils",
        ":remote_fused_graph_execute_utils",
        ":remote_fused_graph_rewriter_transform",
        "//tensorflow/cc:cc_ops",
        "//tensorflow/core:core_cpu",
        "//tensorflow/core:core_cpu_internal",
        "//tensorflow/core:framework",
        "//tensorflow/core:lib",
        "//tensorflow/core:protos_all_cc",
        "//tensorflow/core:tensorflow",
        "//tensorflow/core:test",
        "//tensorflow/core:test_main",
        "//tensorflow/core:testlib",
        "//tensorflow/tools/graph_transforms:transform_utils",
    ],
)

tf_mkl_kernel_library(
    name = "mkl_conv_op",
    hdrs = [
        "mkl_quantized_conv_ops.h",
        "no_op.h",
    ],
    prefix = "mkl_conv",
    deps = [
        ":bounds_check",
        ":conv_ops",
        ":ops_util",
        "//tensorflow/core:core_cpu",
        "//tensorflow/core:framework",
        "//tensorflow/core:lib",
        "//tensorflow/core:lib_internal",
        "//tensorflow/core:mkl_nn_ops_op_lib",
        "//tensorflow/core:nn_ops_op_lib",
    ] + mkl_deps(),
)

tf_cc_test_mkl(
    name = "mkl_conv_ops_test",
    size = "small",
    srcs = ["mkl_conv_ops_test.cc"],
    deps = [
        ":ops_testutil",
        ":ops_util",
        "//tensorflow/cc:cc_ops",
        "//tensorflow/core:core_cpu",
        "//tensorflow/core:framework",
        "//tensorflow/core:framework_internal",
        "//tensorflow/core:lib",
        "//tensorflow/core:protos_all_cc",
        "//tensorflow/core:tensorflow",
        "//tensorflow/core:test",
        "//tensorflow/core:test_main",
        "//tensorflow/core:testlib",
    ],
)

tf_mkl_kernel_library(
    name = "mkl_tfconv_op",
    prefix = "mkl_tfconv",
    deps = [
        ":bounds_check",
        ":ops_util",
        "//tensorflow/core:core_cpu",
        "//tensorflow/core:framework",
        "//tensorflow/core:lib",
        "//tensorflow/core:lib_internal",
        "//tensorflow/core:mkl_nn_ops_op_lib",
        "//tensorflow/core:nn_ops_op_lib",
    ] + mkl_deps(),
)

tf_mkl_kernel_library(
    name = "mkl_input_conversion_op",
    hdrs = ["mkl_tfconv_op.h"],
    prefix = "mkl_input_conversion",
    deps = [
        ":bounds_check",
        ":ops_util",
        "//tensorflow/core:core_cpu",
        "//tensorflow/core:framework",
        "//tensorflow/core:lib",
        "//tensorflow/core:lib_internal",
        "//tensorflow/core:mkl_nn_ops_op_lib",
        "//tensorflow/core:nn_ops_op_lib",
    ] + mkl_deps(),
)

tf_mkl_kernel_library(
    name = "mkl_pooling_ops",
    srcs = [
        "mkl_avgpooling_op.cc",
        "mkl_maxpooling_op.cc",
        "mkl_pooling_ops_common.cc",
    ],
    hdrs = ["mkl_pooling_ops_common.h"],
    deps = [
        ":bounds_check",
        ":ops_util",
        "//tensorflow/core:core_cpu",
        "//tensorflow/core:framework",
        "//tensorflow/core:lib",
        "//tensorflow/core:lib_internal",
        "//tensorflow/core:mkl_nn_ops_op_lib",
        "//tensorflow/core:nn_ops_op_lib",
    ] + mkl_deps(),
)

tf_mkl_kernel_library(
    name = "mkl_relu_op",
    prefix = "mkl_relu",
    deps = [
        ":bounds_check",
        ":ops_util",
        "//tensorflow/core:core_cpu",
        "//tensorflow/core:framework",
        "//tensorflow/core:lib",
        "//tensorflow/core:lib_internal",
        "//tensorflow/core:mkl_nn_ops_op_lib",
        "//tensorflow/core:nn_ops_op_lib",
        "//third_party/eigen3",
    ] + mkl_deps(),
)

tf_mkl_kernel_library(
    name = "mkl_softmax_op",
    prefix = "mkl_softmax",
    deps = [
        ":bounds_check",
        ":ops_util",
        "//tensorflow/core:core_cpu",
        "//tensorflow/core:framework",
        "//tensorflow/core:lib",
        "//tensorflow/core:lib_internal",
        "//tensorflow/core:mkl_nn_ops_op_lib",
        "//tensorflow/core:nn_ops_op_lib",
        "//third_party/eigen3",
    ] + mkl_deps(),
)

tf_mkl_kernel_library(
    name = "mkl_fused_batch_norm_op",
    srcs = ["mkl_fused_batch_norm_op.cc"],
    deps = NN_DEPS + mkl_deps(),
)

tf_mkl_kernel_library(
    name = "mkl_aggregate_ops",
    prefix = "mkl_aggregate_ops",
    deps = MATH_DEPS + mkl_deps(),
)

tf_mkl_kernel_library(
    name = "mkl_concat_op",
    prefix = "mkl_concat_op",
    deps = [":quantization_utils"] + ARRAY_DEPS + mkl_deps(),
)

tf_mkl_kernel_library(
    name = "mkl_reshape_op",
    prefix = "mkl_reshape_op",
    deps = ARRAY_DEPS + mkl_deps(),
)

tf_mkl_kernel_library(
    name = "mkl_slice_op",
    prefix = "mkl_slice_op",
    deps = ARRAY_DEPS + mkl_deps(),
)

tf_mkl_kernel_library(
    name = "mkl_identity_op",
    prefix = "mkl_identity_op",
    deps = ARRAY_DEPS + mkl_deps(),
)

tf_mkl_kernel_library(
    name = "mkl_lrn_op",
    prefix = "mkl_lrn_op",
    deps = NN_DEPS + mkl_deps(),
)

tf_mkl_kernel_library(
    name = "mkl_cwise_ops_common",
    hdrs = [
        "cwise_ops.h",
        "cwise_ops_common.h",
        "cwise_ops_gradients.h",
    ],
    prefix = "mkl_cwise_ops_common",
    deps = NN_DEPS + mkl_deps() + [":cwise_op"],
)

tf_cc_test_mkl(
    name = "mkl_fused_ops_test",
    size = "small",
    srcs = ["mkl_fused_ops_test.cc"],
    linkstatic = 1,
    deps = [
        ":conv_ops",
        ":image",
        ":mkl_conv_op",
        ":mkl_tfconv_op",
        ":ops_testutil",
        ":ops_util",
        "//tensorflow/cc:cc_ops",
        "//tensorflow/core:core_cpu",
        "//tensorflow/core:framework",
        "//tensorflow/core:framework_internal",
        "//tensorflow/core:lib",
        "//tensorflow/core:protos_all_cc",
        "//tensorflow/core:tensorflow",
        "//tensorflow/core:test",
        "//tensorflow/core:test_main",
        "//tensorflow/core:testlib",
    ],
)

tf_mkl_kernel_library(
    name = "mkl_transpose_op",
    srcs = [
        "mkl_transpose_op.cc",
    ],
    hdrs = ["transpose_op.h"],
    deps = ARRAY_DEPS + mkl_deps(),
)

# NOTE(lespeholt): This rule is deprecated, please use:
# tensorflow/core/util/batch_util.h
cc_library(
    name = "batch_util",
    hdrs = ["batch_util.h"],
    deps = [
        "//tensorflow/core:framework",
        "//tensorflow/core:lib",
    ],
)

tf_kernel_library(
    name = "boosted_trees_ops",
    deps = [
        "//tensorflow/core/kernels/boosted_trees:boosted_trees_ops",
    ],
)

tf_kernel_library(
    name = "tensor_forest_ops",
    deps = [
        "//tensorflow/core/kernels/tensor_forest:tensor_forest_ops",
    ],
)

tf_kernel_library(
    name = "dataset_ops",
    deps = [
        "//tensorflow/core/kernels/data",
    ],
)

cc_library(
    name = "summary_interface",
    hdrs = ["summary_interface.h"],
    deps = [
        "//tensorflow/core:framework",
        "//tensorflow/core:lib",
        "//tensorflow/core:protos_all_cc",
    ],
)

tf_kernel_library(
    name = "summary_kernels",
    srcs = ["summary_kernels.cc"],
    deps = [
        "//tensorflow/core:framework",
        "//tensorflow/core:lib",
        "//tensorflow/core:protos_all_cc",
        "//tensorflow/core:summary_ops_op_lib",
        "//tensorflow/core/lib/db:sqlite",
        "//tensorflow/core/summary:schema",
        "//tensorflow/core/summary:summary_db_writer",
        "//tensorflow/core/summary:summary_file_writer",
    ],
)

tf_kernel_library(
    name = "decode_proto_op",
    srcs = [
        "decode_proto_op.cc",
    ],
    deps = [
        "//tensorflow/core:decode_proto_ops_op_lib",
        "//tensorflow/core:framework",
        "//tensorflow/core:lib",
        "//tensorflow/core/util/proto:decode",
        "//tensorflow/core/util/proto:descriptors",
        "//tensorflow/core/util/proto:proto_utils",
        "//third_party/eigen3",
    ],
)

tf_kernel_library(
    name = "encode_proto_op",
    srcs = ["encode_proto_op.cc"],
    deps = [
        "//tensorflow/core:encode_proto_ops_op_lib",
        "//tensorflow/core:framework",
        "//tensorflow/core:lib",
        "//tensorflow/core/util/proto:descriptors",
        "//tensorflow/core/util/proto:proto_utils",
        "//third_party/eigen3",
    ],
)

tf_kernel_library(
    name = "rpc_op",
    srcs = [
        "rpc_op.cc",
    ],
    deps = [
        "//tensorflow/core:framework",
        "//tensorflow/core:lib",
        "//tensorflow/core:lib_internal",
        "//tensorflow/core:rpc_ops_op_lib",
        "//tensorflow/core/util/rpc:call_container",
        "//tensorflow/core/util/rpc:rpc_factory",
        "//tensorflow/core/util/rpc:rpc_factory_registry",
        "//third_party/eigen3",
    ],
)

tf_kernel_library(
    name = "unicode_script_op",
    srcs = ["unicode_script_op.cc"],
    deps = [
        "//tensorflow/core:framework",
        "//tensorflow/core:string_ops_op_lib",
        "@icu//:common",
    ],
)

tf_kernel_library(
    name = "gpu_fusion_ops",
    prefix = "gpu_fusion_ops",
    deps = [
        ":bounds_check",
        ":conv_2d",
        ":conv_ops_gpu_hdrs",
        ":image_resizer_state",
        ":fill_functor",
        ":ops_util",
        ":gpu_util_hdrs",
        "//tensorflow/core:framework",
        "//tensorflow/core:framework_internal",
        "//tensorflow/core:lib",
        "//tensorflow/core:lib_internal",
        "//tensorflow/core:nn_ops_op_lib",
        "//third_party/eigen3",
    ],
)

# -----------------------------------------------------------------------------
# Google-internal targets.  These must be at the end for syncrepo.

# Library to link with when compiling the cwise_op kernels directly,
# e.g. for selective registration.
# should not be linked by projects that also link the cwise_op library.
cc_library(
    name = "cwise_lib",
    srcs = [
        "cwise_ops_common.cc",
        "meta_support.cc",
    ],
    hdrs = [
        "cwise_ops.h",
        "cwise_ops_common.h",
        "cwise_ops_gpu_common.cu.h",
        "cwise_ops_gpu_gradients.cu.h",
        "cwise_ops_gradients.h",
        "meta_support.h",
    ],
    deps = [
        ":bounds_check",
        ":quantization_utils",
        "//tensorflow/core:framework",
        "//tensorflow/core:lib",
        "//third_party/eigen3",
        "@gemmlowp",
    ],
)

# Header-only version of cwise_lib for clients that want to use the cwise_ops
# functionality in their own custom ops.
cc_header_only_library(
    name = "cwise_lib_hdrs",
    deps = [
        ":cwise_lib",
    ],
)<|MERGE_RESOLUTION|>--- conflicted
+++ resolved
@@ -3854,16 +3854,12 @@
     deps = NN_DEPS + if_cuda_is_configured([
         ":reduction_ops",
         "@cub_archive//:cub",
-<<<<<<< HEAD
+        "//tensorflow/core:stream_executor",
+        "//tensorflow/stream_executor/cuda:cuda_stream",
     ]) + if_rocm_is_configured([
         ":reduction_ops",
         "@rocprim_archive//:rocprim",
     ])
-=======
-        "//tensorflow/core:stream_executor",
-        "//tensorflow/stream_executor/cuda:cuda_stream",
-    ]),
->>>>>>> 72678f03
 )
 
 tf_kernel_library(
@@ -3916,10 +3912,6 @@
 
 tf_kernel_library(
     name = "topk_op",
-<<<<<<< HEAD
-    prefix = "topk_op",
-    deps = NN_DEPS + if_cuda(["@cub_archive//:cub"]) + if_rocm(["@rocprim_archive//:rocprim"]),
-=======
     srcs = ["topk_op.cc"],
     hdrs = ["topk_op.h"],
     gpu_srcs = [
@@ -3935,8 +3927,7 @@
         "topk_op_gpu_int8.cu.cc",
         "topk_op_gpu_uint8.cu.cc",
     ],
-    deps = NN_DEPS + if_cuda(["@cub_archive//:cub"]),
->>>>>>> 72678f03
+    deps = NN_DEPS + if_cuda(["@cub_archive//:cub"]) + if_rocm(["@rocprim_archive//:rocprim"]),
 )
 
 tf_kernel_library(
