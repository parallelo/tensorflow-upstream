# Tests of TensorFlow kernels written using the Python API.

package(
    default_visibility = ["//tensorflow:internal"],
)

licenses(["notice"])  # Apache 2.0

load("//tensorflow:tensorflow.bzl", "gpu_py_test")

gpu_py_test(
    name = "linear_operator_test",
    size = "small",
    srcs = ["linear_operator_test.py"],
    additional_deps = [
        "//tensorflow/python/ops/linalg",
        "//third_party/py/numpy",
        "//tensorflow/python:array_ops",
        "//tensorflow/python:client_testlib",
        "//tensorflow/python:framework_for_generated_wrappers",
        "//tensorflow/python:framework_test_lib",
        "//tensorflow/python:math_ops",
        "//tensorflow/python:platform_test",
    ],
)

gpu_py_test(
    name = "linear_operator_addition_test",
    size = "small",
    srcs = ["linear_operator_addition_test.py"],
    additional_deps = [
        "//tensorflow/python/ops/linalg",
        "//third_party/py/numpy",
        "//tensorflow/python:array_ops",
        "//tensorflow/python:client_testlib",
        "//tensorflow/python:framework_for_generated_wrappers",
        "//tensorflow/python:framework_test_lib",
        "//tensorflow/python:math_ops",
        "//tensorflow/python:platform_test",
    ],
)

<<<<<<< HEAD
gpu_py_test(
=======
cuda_py_test(
    name = "linear_operator_algebra_test",
    size = "small",
    srcs = ["linear_operator_algebra_test.py"],
    additional_deps = [
        "//tensorflow/python/ops/linalg",
        "//third_party/py/numpy",
        "//tensorflow/python:array_ops",
        "//tensorflow/python:client_testlib",
        "//tensorflow/python:framework_for_generated_wrappers",
        "//tensorflow/python:framework_test_lib",
        "//tensorflow/python:math_ops",
        "//tensorflow/python:platform_test",
    ],
)

cuda_py_test(
>>>>>>> 54588d50
    name = "linear_operator_block_diag_test",
    size = "medium",
    srcs = ["linear_operator_block_diag_test.py"],
    additional_deps = [
        "//tensorflow/python/ops/linalg",
        "//third_party/py/numpy",
        "//tensorflow/python:array_ops",
        "//tensorflow/python:client_testlib",
        "//tensorflow/python:framework",
        "//tensorflow/python:framework_for_generated_wrappers",
        "//tensorflow/python:framework_test_lib",
        "//tensorflow/python:math_ops",
        "//tensorflow/python:platform_test",
    ],
    shard_count = 6,
    tags = [
        "noasan",
        "optonly",
    ],
)

gpu_py_test(
    name = "linear_operator_composition_test",
    size = "medium",
    srcs = ["linear_operator_composition_test.py"],
    additional_deps = [
        "//tensorflow/python/ops/linalg",
        "//third_party/py/numpy",
        "//tensorflow/python:array_ops",
        "//tensorflow/python:client_testlib",
        "//tensorflow/python:framework",
        "//tensorflow/python:framework_for_generated_wrappers",
        "//tensorflow/python:framework_test_lib",
        "//tensorflow/python:math_ops",
        "//tensorflow/python:platform_test",
    ],
    shard_count = 5,
    tags = [
        "noasan",  # times out, b/63678675
        "optonly",  # times out
    ],
)

gpu_py_test(
    name = "linear_operator_circulant_test",
    size = "medium",
    srcs = ["linear_operator_circulant_test.py"],
    additional_deps = [
        "//third_party/py/numpy",
        "//tensorflow/python:array_ops",
        "//tensorflow/python:spectral_ops_test_util",
        "//tensorflow/python:client_testlib",
        "//tensorflow/python:framework",
        "//tensorflow/python:framework_for_generated_wrappers",
        "//tensorflow/python:framework_test_lib",
        "//tensorflow/python:math_ops",
        "//tensorflow/python:platform_test",
        "//tensorflow/python/ops/linalg",
        "//tensorflow/python/ops/signal",
    ],
    shard_count = 5,
    tags = [
        "noasan",  # times out, b/63678675
        "optonly",  # times out, b/79171797
    ],
)

gpu_py_test(
    name = "linear_operator_diag_test",
    size = "medium",
    srcs = ["linear_operator_diag_test.py"],
    additional_deps = [
        "//tensorflow/python/ops/linalg",
        "//tensorflow/python:array_ops",
        "//tensorflow/python:client_testlib",
        "//tensorflow/python:framework",
        "//tensorflow/python:framework_test_lib",
        "//tensorflow/python:linalg_ops",
        "//tensorflow/python:math_ops",
        "//tensorflow/python:platform_test",
        "//tensorflow/python:random_ops",
    ],
    shard_count = 5,
    tags = [
        "noasan",
        "optonly",
    ],
)

gpu_py_test(
    name = "linear_operator_identity_test",
    size = "medium",
    srcs = ["linear_operator_identity_test.py"],
    additional_deps = [
        "//tensorflow/python/ops/linalg",
        "//tensorflow/python:array_ops",
        "//tensorflow/python:client_testlib",
        "//tensorflow/python:framework",
        "//tensorflow/python:framework_test_lib",
        "//tensorflow/python:linalg_ops",
        "//tensorflow/python:platform_test",
        "//tensorflow/python:random_ops",
    ],
    shard_count = 5,
    tags = [
        "noasan",
        "optonly",
    ],
)

<<<<<<< HEAD
gpu_py_test(
=======
cuda_py_test(
    name = "linear_operator_inversion_test",
    size = "medium",
    srcs = ["linear_operator_inversion_test.py"],
    additional_deps = [
        "//tensorflow/python/ops/linalg",
        "//third_party/py/numpy",
        "//tensorflow/python:array_ops",
        "//tensorflow/python:client_testlib",
        "//tensorflow/python:framework",
        "//tensorflow/python:framework_for_generated_wrappers",
        "//tensorflow/python:framework_test_lib",
        "//tensorflow/python:math_ops",
        "//tensorflow/python:platform_test",
    ],
    shard_count = 5,
    tags = [
        "noasan",  # times out, b/63678675
        "optonly",  # times out
    ],
)

cuda_py_test(
>>>>>>> 54588d50
    name = "linear_operator_full_matrix_test",
    size = "medium",
    srcs = ["linear_operator_full_matrix_test.py"],
    additional_deps = [
        "//tensorflow/python/ops/linalg",
        "//tensorflow/python:array_ops",
        "//tensorflow/python:client_testlib",
        "//tensorflow/python:framework",
        "//tensorflow/python:framework_for_generated_wrappers",
        "//tensorflow/python:framework_test_lib",
        "//tensorflow/python:platform_test",
    ],
    shard_count = 5,
    tags = [
        "noasan",
        "optonly",
    ],
)

gpu_py_test(
    name = "linear_operator_kronecker_test",
    size = "medium",
    srcs = ["linear_operator_kronecker_test.py"],
    additional_deps = [
        "//tensorflow/python/ops/linalg",
        "//third_party/py/numpy",
        "//tensorflow/python:array_ops",
        "//tensorflow/python:client_testlib",
        "//tensorflow/python:framework",
        "//tensorflow/python:framework_for_generated_wrappers",
        "//tensorflow/python:framework_test_lib",
        "//tensorflow/python:math_ops",
        "//tensorflow/python:platform_test",
    ],
    shard_count = 8,
    tags = [
        "noasan",
        "optonly",
    ],
)

gpu_py_test(
    name = "linear_operator_lower_triangular_test",
    size = "medium",
    srcs = ["linear_operator_lower_triangular_test.py"],
    additional_deps = [
        "//tensorflow/python/ops/linalg",
        "//tensorflow/python:array_ops",
        "//tensorflow/python:client_testlib",
        "//tensorflow/python:framework",
        "//tensorflow/python:framework_for_generated_wrappers",
        "//tensorflow/python:framework_test_lib",
        "//tensorflow/python:platform_test",
    ],
    tags = [
        "noasan",
        "optonly",
    ],
)

gpu_py_test(
    name = "linear_operator_low_rank_update_test",
    size = "large",
    srcs = ["linear_operator_low_rank_update_test.py"],
    additional_deps = [
        "//tensorflow/python/ops/linalg",
        "//tensorflow/python:array_ops",
        "//tensorflow/python:client_testlib",
        "//tensorflow/python:framework",
        "//tensorflow/python:framework_for_generated_wrappers",
        "//tensorflow/python:framework_test_lib",
        "//tensorflow/python:platform_test",
    ],
    shard_count = 5,
    tags = [
        "noasan",  # times out
        "optonly",
    ],
)

gpu_py_test(
    name = "linear_operator_util_test",
    size = "medium",
    srcs = ["linear_operator_util_test.py"],
    additional_deps = [
        "//tensorflow/python/ops/linalg",
        "//tensorflow/python:client_testlib",
        "//tensorflow/python:framework",
        "//tensorflow/python:framework_for_generated_wrappers",
        "//tensorflow/python:framework_test_lib",
        "//tensorflow/python:math_ops",
        "//tensorflow/python:platform_test",
    ],
    shard_count = 5,
    tags = [
        "noasan",
        "optonly",
    ],
)

gpu_py_test(
    name = "linear_operator_zeros_test",
    size = "medium",
    srcs = ["linear_operator_zeros_test.py"],
    additional_deps = [
        "//tensorflow/python/ops/linalg",
        "//tensorflow/python:array_ops",
        "//tensorflow/python:client_testlib",
        "//tensorflow/python:framework",
        "//tensorflow/python:framework_test_lib",
        "//tensorflow/python:linalg_ops",
        "//tensorflow/python:platform_test",
        "//tensorflow/python:random_ops",
    ],
    shard_count = 5,
    tags = ["optonly"],  # Test is flaky without optimization.
)<|MERGE_RESOLUTION|>--- conflicted
+++ resolved
@@ -40,10 +40,7 @@
     ],
 )
 
-<<<<<<< HEAD
-gpu_py_test(
-=======
-cuda_py_test(
+gpu_py_test(
     name = "linear_operator_algebra_test",
     size = "small",
     srcs = ["linear_operator_algebra_test.py"],
@@ -59,8 +56,7 @@
     ],
 )
 
-cuda_py_test(
->>>>>>> 54588d50
+gpu_py_test(
     name = "linear_operator_block_diag_test",
     size = "medium",
     srcs = ["linear_operator_block_diag_test.py"],
@@ -171,10 +167,7 @@
     ],
 )
 
-<<<<<<< HEAD
-gpu_py_test(
-=======
-cuda_py_test(
+gpu_py_test(
     name = "linear_operator_inversion_test",
     size = "medium",
     srcs = ["linear_operator_inversion_test.py"],
@@ -196,8 +189,7 @@
     ],
 )
 
-cuda_py_test(
->>>>>>> 54588d50
+gpu_py_test(
     name = "linear_operator_full_matrix_test",
     size = "medium",
     srcs = ["linear_operator_full_matrix_test.py"],
