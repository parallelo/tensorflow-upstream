# Minimum CMake required
cmake_minimum_required(VERSION 3.1)

# Project
project(tensorflow C CXX)

# Actual source is the ../../.. directory
get_filename_component(tf_contrib_source_dir ${tensorflow_SOURCE_DIR} PATH)
get_filename_component(tf_tf_source_dir ${tf_contrib_source_dir} PATH)
get_filename_component(tensorflow_source_dir ${tf_tf_source_dir} PATH)

# [CLEANUP] Not sure if this is needed (copied from Protobuf)
# CMake policies
cmake_policy(SET CMP0022 NEW)

# Options
option(tensorflow_VERBOSE "Enable for verbose output" OFF)
option(tensorflow_ENABLE_SSL_SUPPORT "Enable boringssl support" OFF)
option(tensorflow_ENABLE_GRPC_SUPPORT "Enable gRPC support" ON)
option(tensorflow_BUILD_CC_EXAMPLE "Build the C++ tutorial example" ON)
option(tensorflow_BUILD_PYTHON_BINDINGS "Build the Python bindings" ON)
option(tensorflow_BUILD_ALL_KERNELS "Build all OpKernels" ON)
option(tensorflow_BUILD_CONTRIB_KERNELS "Build OpKernels from tensorflow/contrib/..." ON)


#Threads: defines CMAKE_THREAD_LIBS_INIT and adds -pthread compile option for
# targets that link ${CMAKE_THREAD_LIBS_INIT}.
find_package (Threads)

# [CLEANUP] Remove when done
# For debugging
function(SHOW_VARIABLES)
    get_cmake_property(_variableNames VARIABLES)
    foreach (_variableName ${_variableNames})
        message(STATUS "${_variableName}=${${_variableName}}")
    endforeach()
endfunction()

# External dependencies
set(CMAKE_MODULE_PATH ${PROJECT_SOURCE_DIR}/external)

# Location where external projects will be downloaded
set (DOWNLOAD_LOCATION "${CMAKE_CURRENT_BINARY_DIR}/downloads"
     CACHE PATH "Location where external projects will be downloaded.")
mark_as_advanced(DOWNLOAD_LOCATION)

set(CMAKE_POSITION_INDEPENDENT_CODE ON)
add_definitions(-DEIGEN_AVOID_STL_ARRAY)
if(WIN32)
  add_definitions(-DNOMINMAX -D_WIN32_WINNT=0x0A00 -DLANG_CXX11 -DCOMPILER_MSVC -D__VERSION__=\"MSVC\")
  set(CMAKE_CXX_FLAGS ${CMAKE_CXX_FLAGS} /MP)
endif()

if ("${CMAKE_CXX_COMPILER_ID}" STREQUAL "GNU")
  set(CMAKE_CXX_FLAGS ${CMAKE_CXX_FLAGS} "-fno-exceptions -std=c++11")
endif()

# External dependencies
include(zlib)
include(gif)
include(png)
include(jpeg)
include(eigen)
include(jsoncpp)
include(farmhash)
include(highwayhash)
include(protobuf)
<<<<<<< HEAD

set(tensorflow_EXTERNAL_LIBRARIES
    ${zlib_STATIC_LIBRARIES}
=======
find_package(ZLIB REQUIRED)

set(tensorflow_EXTERNAL_LIBRARIES
>>>>>>> 6c3ec560
    ${gif_STATIC_LIBRARIES}
    ${png_STATIC_LIBRARIES}
    ${jpeg_STATIC_LIBRARIES}
    ${jsoncpp_STATIC_LIBRARIES}
    ${farmhash_STATIC_LIBRARIES}
    ${highwayhash_STATIC_LIBRARIES}
    ${protobuf_STATIC_LIBRARIES}
<<<<<<< HEAD
)
set(tensorflow_EXTERNAL_DEPENDENCIES
    zlib_copy_headers_to_destination
    gif_copy_headers_to_destination
    png_copy_headers_to_destination
    jpeg_copy_headers_to_destination
    jsoncpp
    farmhash_copy_headers_to_destination
    highwayhash_copy_headers_to_destination
    protobuf
    eigen)
=======
    ${ZLIB_LIBRARIES}
)
set(tensorflow_EXTERNAL_DEPENDENCIES
  gif_copy_headers_to_destination png_copy_headers_to_destination jpeg_copy_headers_to_destination jsoncpp farmhash_copy_headers_to_destination highwayhash_copy_headers_to_destination protobuf eigen)
>>>>>>> 6c3ec560

include_directories(
    # Source and generated code.
    ${tensorflow_source_dir}
    ${CMAKE_CURRENT_BINARY_DIR}
    # External dependencies.
<<<<<<< HEAD
    ${zlib_INCLUDE_DIR}
=======
>>>>>>> 6c3ec560
    ${gif_INCLUDE_DIR}
    ${png_INCLUDE_DIR}
    ${jpeg_INCLUDE_DIR}
    ${eigen_INCLUDE_DIRS}
    ${jsoncpp_INCLUDE_DIR}
    ${farmhash_INCLUDE_DIR}
    ${highwayhash_INCLUDE_DIR}
    ${PROTOBUF_INCLUDE_DIRS}
<<<<<<< HEAD
=======
    ${ZLIB_INCLUDE_DIRS}
>>>>>>> 6c3ec560
)

if(tensorflow_ENABLE_SSL_SUPPORT)
  include(boringssl)
  list(APPEND tensorflow_EXTERNAL_LIBRARIES ${boringssl_STATIC_LIBRARIES})
  list(APPEND tensorflow_EXTERNAL_DEPENDENCIES boringssl)
  include_directories(${boringssl_INCLUDE_DIR})
endif()
if(tensorflow_ENABLE_GRPC_SUPPORT)
  include(grpc)
  list(APPEND tensorflow_EXTERNAL_LIBRARIES ${grpc_STATIC_LIBRARIES})
  list(APPEND tensorflow_EXTERNAL_DEPENDENCIES grpc)
  include_directories(${GRPC_INCLUDE_DIRS})
endif()
if(WIN32)
  list(APPEND tensorflow_EXTERNAL_LIBRARIES wsock32 ws2_32 shlwapi)
endif()
if(UNIX)
  list(APPEND tensorflow_EXTERNAL_LIBRARIES ${CMAKE_THREAD_LIBS_INIT} ${CMAKE_DL_LIBS})
endif()

# Let's get to work!
include(tf_core_framework.cmake)
include(tf_tools.cmake)
# NOTE: Disabled until issue #3996 is fixed.
# include(tf_stream_executor.cmake)
include(tf_core_cpu.cmake)
include(tf_models.cmake)
include(tf_core_ops.cmake)
include(tf_core_direct_session.cmake)
if(tensorflow_ENABLE_GRPC_SUPPORT)
  include(tf_core_distributed_runtime.cmake)
endif()
include(tf_core_kernels.cmake)
include(tf_cc_ops.cmake)
if(tensorflow_BUILD_CC_EXAMPLE)
  include(tf_tutorials.cmake)
endif()
if(tensorflow_BUILD_PYTHON_BINDINGS)
  include(tf_python.cmake)
endif()<|MERGE_RESOLUTION|>--- conflicted
+++ resolved
@@ -65,15 +65,9 @@
 include(farmhash)
 include(highwayhash)
 include(protobuf)
-<<<<<<< HEAD
-
-set(tensorflow_EXTERNAL_LIBRARIES
-    ${zlib_STATIC_LIBRARIES}
-=======
 find_package(ZLIB REQUIRED)
 
 set(tensorflow_EXTERNAL_LIBRARIES
->>>>>>> 6c3ec560
     ${gif_STATIC_LIBRARIES}
     ${png_STATIC_LIBRARIES}
     ${jpeg_STATIC_LIBRARIES}
@@ -81,34 +75,16 @@
     ${farmhash_STATIC_LIBRARIES}
     ${highwayhash_STATIC_LIBRARIES}
     ${protobuf_STATIC_LIBRARIES}
-<<<<<<< HEAD
-)
-set(tensorflow_EXTERNAL_DEPENDENCIES
-    zlib_copy_headers_to_destination
-    gif_copy_headers_to_destination
-    png_copy_headers_to_destination
-    jpeg_copy_headers_to_destination
-    jsoncpp
-    farmhash_copy_headers_to_destination
-    highwayhash_copy_headers_to_destination
-    protobuf
-    eigen)
-=======
     ${ZLIB_LIBRARIES}
 )
 set(tensorflow_EXTERNAL_DEPENDENCIES
   gif_copy_headers_to_destination png_copy_headers_to_destination jpeg_copy_headers_to_destination jsoncpp farmhash_copy_headers_to_destination highwayhash_copy_headers_to_destination protobuf eigen)
->>>>>>> 6c3ec560
 
 include_directories(
     # Source and generated code.
     ${tensorflow_source_dir}
     ${CMAKE_CURRENT_BINARY_DIR}
     # External dependencies.
-<<<<<<< HEAD
-    ${zlib_INCLUDE_DIR}
-=======
->>>>>>> 6c3ec560
     ${gif_INCLUDE_DIR}
     ${png_INCLUDE_DIR}
     ${jpeg_INCLUDE_DIR}
@@ -117,10 +93,7 @@
     ${farmhash_INCLUDE_DIR}
     ${highwayhash_INCLUDE_DIR}
     ${PROTOBUF_INCLUDE_DIRS}
-<<<<<<< HEAD
-=======
     ${ZLIB_INCLUDE_DIRS}
->>>>>>> 6c3ec560
 )
 
 if(tensorflow_ENABLE_SSL_SUPPORT)
