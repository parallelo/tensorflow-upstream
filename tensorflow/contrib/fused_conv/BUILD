# Description:
#   A Fused Conv Bias Activation operator wrapper.
#   APIs are meant to change over time.

package(
    default_visibility = ["//visibility:private"],
)

package_group(
    name = "friends",
    packages = [
        "//tensorflow/...",
    ],
)

licenses(["notice"])  # Apache 2.0

exports_files(["LICENSE"])

<<<<<<< HEAD
load("//tensorflow:tensorflow.bzl", "tf_kernel_library")
load("//tensorflow:tensorflow.bzl", "gpu_py_test")
load("//tensorflow:tensorflow.bzl", "tf_custom_op_library")
load("//tensorflow:tensorflow.bzl", "tf_gen_op_libs")
load("//tensorflow:tensorflow.bzl", "tf_gen_op_wrapper_py")
=======
load(
    "//tensorflow:tensorflow.bzl",
    "tf_kernel_library",
    "tf_custom_op_library",
    "tf_gen_op_libs",
    "tf_gen_op_wrapper_py",
)
load("//tensorflow:tensorflow.bzl", "cuda_py_test")
>>>>>>> 7c5eb354
load("//tensorflow:tensorflow.bzl", "tf_custom_op_py_library")

tf_custom_op_py_library(
    name = "fused_conv_py",
    srcs = ["__init__.py"] + glob(["python/ops/*.py"]),
    dso = [":python/ops/_fused_conv2d_bias_activation_op.so"],
    kernels = [
        ":fused_conv2d_bias_activation_op_kernels",
        ":fused_conv2d_bias_activation_op_op_lib",
    ],
    srcs_version = "PY2AND3",
    visibility = ["//visibility:public"],
    deps = [
        ":fused_conv2d_bias_activation_op",
        "//tensorflow/contrib/util:util_py",
        "//tensorflow/python:array_ops",
        "//tensorflow/python:client_testlib",
        "//tensorflow/python:constant_op",
        "//tensorflow/python:control_flow_ops",
        "//tensorflow/python:dtypes",
        "//tensorflow/python:errors",
        "//tensorflow/python:framework_ops",
        "//tensorflow/python:framework_test_lib",
        "//tensorflow/python:nn_ops",
        "//tensorflow/python:platform",
        "//tensorflow/python:random_ops",
        "//tensorflow/python:session",
        "//tensorflow/python:util",
        "//tensorflow/python:variables",
        "//third_party/py/numpy",
    ],
)

tf_kernel_library(
    name = "fused_conv2d_bias_activation_op_kernels",
    srcs = [
        "kernels/fused_conv2d_bias_activation_op.cc",
        "kernels/fused_conv2d_bias_activation_op.h",
        "kernels/fused_conv_ops_gpu.h",
    ],
    prefix = "fused_conv2d_bias_activation_op",
    visibility = ["//visibility:public"],
    deps = [
        "//tensorflow/core:framework",
        "//tensorflow/core:lib",
        "//tensorflow/core:lib_proto_parsing",
        "//tensorflow/core:stream_executor",
        "//tensorflow/core/kernels:bounds_check",
        "//tensorflow/core/kernels:conv_2d_hdrs",
        "//tensorflow/core/kernels:conv_ops_gpu_hdrs",
        "//tensorflow/core/kernels:gpu_util_hdrs",
        "//tensorflow/core/kernels:ops_util_hdrs",
        "//third_party/eigen3",
        "@local_config_cuda//cuda:cudnn_header",
    ],
    alwayslink = 1,
)

tf_custom_op_library(
    name = "python/ops/_fused_conv2d_bias_activation_op.so",
    srcs = [
        "kernels/fused_conv2d_bias_activation_op.cc",
        "kernels/fused_conv2d_bias_activation_op.h",
        "kernels/fused_conv_ops_gpu.h",
        "ops/fused_conv2d_bias_activation_op.cc",
    ],
    deps = [
        "//tensorflow/core:lib_proto_parsing",
        "//tensorflow/core/kernels:bounds_check_lib",
        "//tensorflow/core/kernels:conv_2d_hdrs",
        "//tensorflow/core/kernels:conv_ops_gpu_hdrs",
        "//tensorflow/core/kernels:gpu_util_hdrs",
        "//tensorflow/core/kernels:ops_util_hdrs",
        "@local_config_cuda//cuda:cudnn_header",
    ],
)

tf_gen_op_libs(
    op_lib_names = ["fused_conv2d_bias_activation_op"],
    deps = ["//tensorflow/core:lib_proto_parsing"],
)

tf_gen_op_wrapper_py(
    name = "fused_conv2d_bias_activation_op",
    deps = [":fused_conv2d_bias_activation_op_op_lib"],
)

<<<<<<< HEAD
gpu_py_test(
    name = "fused_conv2d_bias_activation_op_test",
    size = "large",
    srcs = ["python/ops/fused_conv2d_bias_activation_op_test.py"],
    additional_deps = [
=======
py_library(
    name = "fused_conv2d_bias_activation_op_test_base",
    testonly = 1,
    srcs = ["python/ops/fused_conv2d_bias_activation_op_test_base.py"],
    visibility = ["//tensorflow/compiler/tf2xla:internal"],
    deps = [
>>>>>>> 7c5eb354
        ":fused_conv_py",
        "//tensorflow/python:array_ops",
        "//tensorflow/python:client",
        "//tensorflow/python:client_testlib",
        "//tensorflow/python:errors",
        "//tensorflow/python:framework_for_generated_wrappers",
        "//tensorflow/python:framework_test_lib",
        "//tensorflow/python:nn",
        "//tensorflow/python:nn_ops",
        "//tensorflow/python:platform",
        "//tensorflow/python:random_ops",
        "//tensorflow/python:training",
        "//tensorflow/python:variables",
        "//third_party/py/numpy",
        "@absl_py//absl/testing:parameterized",
    ],
)

cuda_py_test(
    name = "fused_conv2d_bias_activation_op_test",
    size = "large",
    srcs = ["python/ops/fused_conv2d_bias_activation_op_test.py"],
    additional_deps = [
        ":fused_conv2d_bias_activation_op_test_base",
        "//tensorflow/python:client_testlib",
    ],
    tags = [
        "no_pip",
        "requires-gpu-sm70",
    ],
)

gpu_py_test(
    name = "fused_conv2d_bias_activation_benchmark",
    srcs = ["python/ops/fused_conv2d_bias_activation_benchmark.py"],
    additional_deps = [
        ":fused_conv_py",
        "//tensorflow/python:client",
        "//tensorflow/python:client_testlib",
        "//tensorflow/python:control_flow_ops",
        "//tensorflow/python:framework_for_generated_wrappers",
        "//tensorflow/python:nn_ops",
        "//tensorflow/python:platform",
        "//tensorflow/python:platform_benchmark",
        "//tensorflow/python:random_ops",
        "//tensorflow/python:variables",
        "//third_party/py/numpy",
        "//tensorflow/core:protos_all_py",
    ],
    main = "python/ops/fused_conv2d_bias_activation_benchmark.py",
    tags = [
        "requires-gpu-sm70",
    ],
)<|MERGE_RESOLUTION|>--- conflicted
+++ resolved
@@ -17,13 +17,6 @@
 
 exports_files(["LICENSE"])
 
-<<<<<<< HEAD
-load("//tensorflow:tensorflow.bzl", "tf_kernel_library")
-load("//tensorflow:tensorflow.bzl", "gpu_py_test")
-load("//tensorflow:tensorflow.bzl", "tf_custom_op_library")
-load("//tensorflow:tensorflow.bzl", "tf_gen_op_libs")
-load("//tensorflow:tensorflow.bzl", "tf_gen_op_wrapper_py")
-=======
 load(
     "//tensorflow:tensorflow.bzl",
     "tf_kernel_library",
@@ -31,8 +24,7 @@
     "tf_gen_op_libs",
     "tf_gen_op_wrapper_py",
 )
-load("//tensorflow:tensorflow.bzl", "cuda_py_test")
->>>>>>> 7c5eb354
+load("//tensorflow:tensorflow.bzl", "gpu_py_test")
 load("//tensorflow:tensorflow.bzl", "tf_custom_op_py_library")
 
 tf_custom_op_py_library(
@@ -120,20 +112,12 @@
     deps = [":fused_conv2d_bias_activation_op_op_lib"],
 )
 
-<<<<<<< HEAD
-gpu_py_test(
-    name = "fused_conv2d_bias_activation_op_test",
-    size = "large",
-    srcs = ["python/ops/fused_conv2d_bias_activation_op_test.py"],
-    additional_deps = [
-=======
 py_library(
     name = "fused_conv2d_bias_activation_op_test_base",
     testonly = 1,
     srcs = ["python/ops/fused_conv2d_bias_activation_op_test_base.py"],
     visibility = ["//tensorflow/compiler/tf2xla:internal"],
     deps = [
->>>>>>> 7c5eb354
         ":fused_conv_py",
         "//tensorflow/python:array_ops",
         "//tensorflow/python:client",
@@ -152,7 +136,7 @@
     ],
 )
 
-cuda_py_test(
+gpu_py_test(
     name = "fused_conv2d_bias_activation_op_test",
     size = "large",
     srcs = ["python/ops/fused_conv2d_bias_activation_op_test.py"],
