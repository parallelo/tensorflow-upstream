--- conflicted
+++ resolved
@@ -2186,14 +2186,9 @@
         name = "py_build_info_gen",
         outs = ["platform/build_info.py"],
         cmd =
-<<<<<<< HEAD
-            "$(location //tensorflow/tools/build_info:gen_build_info) --raw_generate \"$@\" "
-            + " --is_config_cuda " + if_cuda("True", "False")
-            + " --is_config_rocm " + if_rocm("True", "False")
-            + if_windows(" --key_value msvcp_dll_name=msvcp140.dll", ""),
-=======
-            "$(location //tensorflow/tools/build_info:gen_build_info) --raw_generate \"$@\" --build_config " +
-            if_cuda("cuda", "cpu") +
+            "$(location //tensorflow/tools/build_info:gen_build_info) --raw_generate \"$@\" " +
+            " --is_config_cuda " + if_cuda("True", "False") +
+            " --is_config_rocm " + if_rocm("True", "False") +
             " --key_value " +
             if_cuda(" cuda_version_number=$${TF_CUDA_VERSION:-} cudnn_version_number=$${TF_CUDNN_VERSION:-} ", "") +
             if_windows(" msvcp_dll_name=msvcp140.dll ", "") +
@@ -2202,7 +2197,6 @@
                 "cudart_dll_name=cudart64_$$(echo $${TF_CUDA_VERSION:-} | sed \"s/\\.//\").dll",
                 "cudnn_dll_name=cudnn64_$${TF_CUDNN_VERSION:-}.dll",
             ]), ""),
->>>>>>> f09580c8
         local = 1,
         tools = [clean_dep("//tensorflow/tools/build_info:gen_build_info")],
     )
