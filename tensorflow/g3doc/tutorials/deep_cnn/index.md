# Convolutional Neural Networks

> **NOTE:** This tutorial is intended for *advanced* users of TensorFlow
and assumes expertise and experience in machine learning.

## Overview

CIFAR-10 classification is a common benchmark problem in machine learning.  The
problem is to classify RGB 32x32 pixel images across 10 categories:
```airplane, automobile, bird, cat, deer, dog, frog, horse, ship, and truck.```

![CIFAR-10 Samples](../../images/cifar_samples.png "CIFAR-10 Samples, from http://www.cs.toronto.edu/~kriz/cifar.html")

For more details refer to the [CIFAR-10 page](http://www.cs.toronto.edu/~kriz/cifar.html)
and a [Tech Report](http://www.cs.toronto.edu/~kriz/learning-features-2009-TR.pdf)
by Alex Krizhevsky.

### Goals

The goal of this tutorial is to build a relatively small convolutional neural
network (CNN) for recognizing images. In the process, this tutorial:

1. Highlights a canonical organization for network architecture,
training and evaluation.
2. Provides a template for constructing larger and more sophisticated models.

The reason CIFAR-10 was selected was that it is complex enough to exercise
much of TensorFlow's ability to scale to large models. At the same time,
the model is small enough to train fast, which is ideal for trying out
new ideas and experimenting with new techniques.

### Highlights of the Tutorial
The CIFAR-10 tutorial demonstrates several important constructs for
designing larger and more sophisticated models in TensorFlow:

* Core mathematical components including [convolution](
../../api_docs/python/nn.md#conv2d), [rectified linear activations](
../../api_docs/python/nn.md#relu), [max pooling](
../../api_docs/python/nn.md#max_pool) and [local response normalization](
../../api_docs/python/nn.md#local_response_normalization).
* [Visualization](../../how_tos/summaries_and_tensorboard/index.md)
of network activities during training, including input images,
losses and distributions of activations and gradients.
* Routines for calculating the
[moving average](../../api_docs/python/train.md#ExponentialMovingAverage)
of learned parameters and using these averages
during evaluation to boost predictive performance.
* Implementation of a
[learning rate schedule](../../api_docs/python/train.md#exponential_decay)
that systematically decrements over time.
* Prefetching [queues](../../api_docs/python/io_ops.md#shuffle_batch)
for input
data to isolate the model from disk latency and expensive image pre-processing.

We also provide a multi-GPU version of the model which demonstrates:

* Configuring a model to train across multiple GPU cards in parallel.
* Sharing and updating variables among multiple GPUs.

We hope that this tutorial provides a launch point for building larger CNNs for
vision tasks on TensorFlow.

### Model Architecture

The model in this CIFAR-10 tutorial is a multi-layer architecture consisting of
alternating convolutions and nonlinearities. These layers are followed by fully
connected layers leading into a softmax classifier.  The model follows the
architecture described by
[Alex Krizhevsky](https://code.google.com/p/cuda-convnet/), with a few
differences in the top few layers.

This model achieves a peak performance of about 86% accuracy within a few hours
of training time on a GPU. Please see [below](#evaluating-a-model) and the code
for details.  It consists of 1,068,298 learnable parameters and requires about
19.5M multiply-add operations to compute inference on a single image.

## Code Organization

The code for this tutorial resides in
[`tensorflow/models/image/cifar10/`](https://tensorflow.googlesource.com/tensorflow/+/master/tensorflow/models/image/cifar10/).

File | Purpose
--- | ---
[`cifar10_input.py`](https://tensorflow.googlesource.com/tensorflow/+/master/tensorflow/models/image/cifar10/cifar10_input.py) | Reads the native CIFAR-10 binary file format.
[`cifar10.py`](https://tensorflow.googlesource.com/tensorflow/+/master/tensorflow/models/image/cifar10/cifar10.py) | Builds the CIFAR-10 model.
[`cifar10_train.py`](https://tensorflow.googlesource.com/tensorflow/+/master/tensorflow/models/image/cifar10/cifar10_train.py) | Trains a CIFAR-10 model on a CPU or GPU.
[`cifar10_multi_gpu_train.py`](https://tensorflow.googlesource.com/tensorflow/+/master/tensorflow/models/image/cifar10/cifar10_multi_gpu_train.py) | Trains a CIFAR-10 model on multiple GPUs.
[`cifar10_eval.py`](https://tensorflow.googlesource.com/tensorflow/+/master/tensorflow/models/image/cifar10/cifar10_eval.py) | Evaluates the predictive performance of a CIFAR-10 model.


## CIFAR-10 Model

The CIFAR-10 network is largely contained in
[`cifar10.py`](https://tensorflow.googlesource.com/tensorflow/+/master/tensorflow/models/image/cifar10/cifar10.py).
The complete training
graph contains roughly 765 operations. We find that we can make the code most
reusable by constructing the graph with the following modules:

1. [**Model inputs:**](#model-inputs) `inputs()` and `distorted_inputs()` add
operations that read and preprocess CIFAR images for evaluation and training,
respectively.
1. [**Model prediction:**](#model-prediction) `inference()`
adds operations that perform inference, i.e. classification, on supplied images.
1. [**Model training:**](#model-training) `loss()` and `train()`
add operations that compute the loss,
gradients, variable updates and visualization summaries.

<<<<<<< HEAD
### Model Inputs 
=======
### Model Inputs 
>>>>>>> d38feced

The input part of the model is built by the functions `inputs()` and
`distorted_inputs()` which read images from the CIFAR-10 binary data files.
These files contain fixed byte length records, so we use
[`tf.FixedLengthRecordReader`](../../api_docs/python/io_ops.md#FixedLengthRecordReader).
See [Reading Data](../../how_tos/reading_data/index.md#reading-from-files) to
learn more about how the `Reader` class works.

The images are processed as follows:

*  They are cropped to 24 x 24 pixels, centrally for evaluation or
   [randomly](../../api_docs/python/image.md#random_crop) for training.
*  They are [approximately whitened](../../api_docs/python/image.md#per_image_whitening)
   to make the model insensitive to dynamic range.

For training, we additionally apply a series of random distortions to
artificially increase the data set size:

* [Randomly flip](../../api_docs/python/image.md#random_flip_left_right) the image from left to right.
* Randomly distort the [image brightness](../../api_docs/python/image.md#random_brightness).
* Randomly distort the [image contrast](../../api_docs/python/image.md#random_contrast).

Please see the [Images](../../api_docs/python/image.md) page for the list of
available distortions. We also attach an
[`image_summary`](../../api_docs/python/train.md#image_summary) to the images
so that we may visualize them in TensorBoard.  This is a good practice to verify
that inputs are built correctly.

<div style="width:50%; margin:auto; margin-bottom:10px; margin-top:20px;">
  <img style="width:70%" src="../../images/cifar_image_summary.png">
</div>

Reading images from disk and distorting them can use a non-trivial amount of
processing time. To prevent these operations from slowing down training, we run
them inside 16 separate threads which continuously fill a TensorFlow
[queue](../../api_docs/python/io_ops.md#shuffle_batch).

<<<<<<< HEAD
### Model Prediction 
=======
### Model Prediction 
>>>>>>> d38feced

The prediction part of the model is constructed by the `inference()` function
which adds operations to compute the *logits* of the predictions. That part of
the model is organized as follows:

Layer Name | Description
--- | ---
`conv1` | [convolution](../../api_docs/python/nn.md#conv2d) and [rectified linear](../../api_docs/python/nn.md#relu) activation.
`pool1` | [max pooling](../../api_docs/python/nn.md#max_pool).
`norm1` | [local response normalization](../../api_docs/python/nn.md#local_response_normalization).
`conv2` | [convolution](../../api_docs/python/nn.md#conv2d) and [rectified linear](../../api_docs/python/nn.md#relu) activation.
`norm2` | [local response normalization](../../api_docs/python/nn.md#local_response_normalization).
`pool2` | [max pooling](../../api_docs/python/nn.md#max_pool).
`local3` | [fully connected layer with rectified linear activation](../../api_docs/python/nn.md).
`local4` | [fully connected layer with rectified linear activation](../../api_docs/python/nn.md).
`softmax_linear` | linear transformation to produce logits.

Here is a graph generated from TensorBoard describing the inference operation:

<div style="width:15%; margin:auto; margin-bottom:10px; margin-top:20px;">
  <img style="width:100%" src="../../images/cifar_graph.png">
</div>

> **EXERCISE**: The output of `inference` are un-normalized logits. Try editing
the network architecture to return normalized predictions using [`tf.softmax()`]
(../../api_docs/python/nn.md#softmax).

The `inputs()` and `inference()` functions provide all the components
necessary to perform evaluation on a model. We now shift our focus towards
building operations for training a model.

> **EXERCISE:** The model architecture in `inference()` differs slightly from
the CIFAR-10 model specified in
[cuda-convnet](https://code.google.com/p/cuda-convnet/).  In particular, the top
layers of Alex's original model are locally connected and not fully connected.
Try editing the architecture to exactly reproduce the locally connected
architecture in the top layer.

<<<<<<< HEAD
### Model Training 
=======
### Model Training 
>>>>>>> d38feced

The usual method for training a network to perform N-way classification is
[multinomial logistic regression](https://en.wikipedia.org/wiki/Multinomial_logistic_regression),
aka. *softmax regression*. Softmax regression applies a
[softmax](../../api_docs/python/nn.md#softmax) nonlinearity to the
output of the network and calculates the
[cross-entropy](../../api_docs/python/nn.md#softmax_cross_entropy_with_logits)
between the normalized predictions and a
[1-hot encoding](../../api_docs/python/sparse_ops.md#sparse_to_dense) of the label.
For regularization, we also apply the usual
[weight decay](../../api_docs/python/nn.md#l2_loss) losses to all learned
variables.  The objective function for the model is the sum of the cross entropy
loss and all these weight decay terms, as returned by the `loss()` function.

We visualize it in TensorBoard with a [`scalar_summary`](../../api_docs/python/train.md#scalar_summary):

![CIFAR-10 Loss](../../images/cifar_loss.png "CIFAR-10 Total Loss")

We train the model using standard
[gradient descent](https://en.wikipedia.org/wiki/Gradient_descent)
algorithm (see [Training](../../api_docs/python/train.md) for other methods)
with a learning rate that
[exponentially decays](../../api_docs/python/train.md#exponential_decay)
over time.

![CIFAR-10 Learning Rate Decay](../../images/cifar_lr_decay.png "CIFAR-10 Learning Rate Decay")

The `train()` function adds the operations needed to minimize the objective by
calculating the gradient and updating the learned variables (see
[`GradientDescentOptimizer`](../../api_docs/python/train.md#GradientDescentOptimizer)
for details).  It returns an operation that executes all the calculations
needed to train and update the model for one batch of images.

## Launching and Training the Model

We have built the model, let's now launch it and run the training operation with
the script `cifar10_train.py`.

```shell
python cifar10_train.py
```

> **NOTE:** The first time you run any target in the CIFAR-10 tutorial,
the CIFAR-10 dataset is automatically downloaded. The data set is ~160MB
so you may want to grab a quick cup of coffee for your first run.

You should see the output:

```shell
Filling queue with 20000 CIFAR images before starting to train. This will take a few minutes.
2015-11-04 11:45:45.927302: step 0, loss = 4.68 (2.0 examples/sec; 64.221 sec/batch)
2015-11-04 11:45:49.133065: step 10, loss = 4.66 (533.8 examples/sec; 0.240 sec/batch)
2015-11-04 11:45:51.397710: step 20, loss = 4.64 (597.4 examples/sec; 0.214 sec/batch)
2015-11-04 11:45:54.446850: step 30, loss = 4.62 (391.0 examples/sec; 0.327 sec/batch)
2015-11-04 11:45:57.152676: step 40, loss = 4.61 (430.2 examples/sec; 0.298 sec/batch)
2015-11-04 11:46:00.437717: step 50, loss = 4.59 (406.4 examples/sec; 0.315 sec/batch)
...
```

The script reports the total loss every 10 steps as well the speed at which
the last batch of data was processed. A few comments:

* The first batch of data can be inordinately slow (e.g. several minutes) as the
preprocessing threads fill up the shuffling queue with 20,000 processed CIFAR
images.

* The reported loss is the average loss of the most recent batch. Remember that
this loss is the sum of the cross entropy and all weight decay terms.

* Keep an eye on the processing speed of a batch. The numbers shown above were
obtained on a Tesla K40c. If you are running on a CPU, expect slower performance.


> **EXERCISE:** When experimenting, it is sometimes annoying that the first
training step can take so long. Try decreasing the number of images that
initially fill up the queue.  Search for `NUM_EXAMPLES_PER_EPOCH_FOR_TRAIN`
in `cifar10.py`.

`cifar10_train.py` periodically [saves](../../api_docs/python/state_ops.md#Saver)
all model parameters in
[checkpoint files](../../how_tos/variables/index.md#saving-and-restoring)
but it does *not* evaluate the model. The checkpoint file
will be used by `cifar10_eval.py` to measure the predictive
performance (see [Evaluating a Model](#evaluating-a-model) below).


If you followed the previous steps, then you have now started training
a CIFAR-10 model. [Congratulations!](https://www.youtube.com/watch?v=9bZkp7q19f0)

The terminal text returned from `cifar10_train.py` provides minimal insight into
how the model is training. We want more insight into the model during training:

* Is the loss *really* decreasing or is that just noise?
* Is the model being provided appropriate images?
* Are the gradients, activations and weights reasonable?
* What is the learning rate currently at?

[TensorBoard](../../how_tos/summaries_and_tensorboard/index.md) provides this
functionality, displaying data exported periodically from `cifar10_train.py` via
a
[`SummaryWriter`](../../api_docs/python/train.md#SummaryWriter).

For instance, we can watch how the distribution of activations and degree of
sparsity in `local3` features evolve during training:

<div style="width:100%; margin:auto; margin-bottom:10px; margin-top:20px; display: flex; flex-direction: row">
  <img style="flex-grow:1; flex-shrink:1;" src="../../images/cifar_sparsity.png">
  <img style="flex-grow:1; flex-shrink:1;" src="../../images/cifar_activations.png">
</div>

Individual loss functions, as well as the total loss, are particularly
interesting to track over time. However, the loss exhibits a considerable amount
of noise due to the small batch size employed by training.  In practice we find
it extremely useful to visualize their moving averages in addition to their raw
values.  See how the scripts use
[`ExponentialMovingAverage`](../../api_docs/python/train.md#ExponentialMovingAverage)
for this purpose.

<<<<<<< HEAD
## Evaluating a Model 
=======
## Evaluating a Model 
>>>>>>> d38feced

Let us now evaluate how well the trained model performs on a hold-out data set.
The model is evaluated by the script `cifar10_eval.py`.  It constructs the model
with the `inference()` function and uses all 10,000 images in the evaluation set
of CIFAR-10. It calculates the *precision at 1:* how often the top prediction
matches the true label of the image.

To monitor how the model improves during training, the evaluation script runs
periodically on the latest checkpoint files created by the `cifar10_train.py`.

```shell
python cifar10_eval.py
```

> Be careful not to run the evaluation and training binary on the same GPU or
else you might run out of memory. Consider running the evaluation on
a separate GPU if available or suspending the training binary while running
the evaluation on the same GPU.

You should see the output:

```shell
2015-11-06 08:30:44.391206: precision @ 1 = 0.860
...
```

The script merely returns the precision @ 1 periodically -- in this case
it returned 86% accuracy. `cifar10_eval.py` also
exports summaries that may be visualized in TensorBoard. These summaries
provide additional insight into the model during evaluation.

The training script calculates the
[moving average](../../api_docs/python/train.md#ExponentialMovingAverage)
version of all learned variables. The evaluation script substitutes
all learned model parameters with the moving average version. This
substitution boosts model performance at evaluation time.

> **EXERCISE:** Employing averaged parameters may boost predictive performance
by about 3% as measured by precision @ 1. Edit `cifar10_eval.py` to not employ
the averaged parameters for the model and verify that the predictive performance
drops.


## Training a Model Using Multiple GPU Cards

Modern workstations may contain multiple GPUs for scientific computation.
TensorFlow can leverage this environment to run the training operation
concurrently across multiple cards.

Training a model in a parallel, distributed fashion requires
coordinating training processes. For what follows we term *model replica*
to be one copy of a model training on a subset of data.

Naively employing asynchronous updates of model parameters
leads to sub-optimal training performance
because an individual model replica might be trained on a stale
copy of the model parameters. Conversely, employing fully synchronous
updates will be as slow as the slowest model replica.

In a workstation with multiple GPU cards, each GPU will have similar speed
and contain enough memory to run an entire CIFAR-10 model. Thus, we opt to
design our training system in the following manner:

* Place an individual model replica on each GPU.
* Update model parameters synchronously by waiting for all GPUs to finish
processing a batch of data.

Here is a diagram of this model:

<div style="width:40%; margin:auto; margin-bottom:10px; margin-top:20px;">
  <img style="width:100%" src="../../images/Parallelism.png">
</div>

Note that each GPU computes inference as well as the gradients for a unique
batch of data. This setup effectively permits dividing up a larger batch
of data across the GPUs.

This setup requires that all GPUs share the model parameters. A well-known
fact is that transferring data to and from GPUs is quite slow. For this
reason, we decide to store and update all model parameters on the CPU (see
green box). A fresh set of model parameters is transferred to the GPU
when a new batch of data is processed by all GPUs.

The GPUs are synchronized in operation. All gradients are accumulated from
the GPUs and averaged (see green box). The model parameters are updated with
the gradients averaged across all model replicas.

### Placing Variables and Operations on Devices

Placing operations and variables on devices requires some special
abstractions.

The first abstraction we require is a function for computing inference and
gradients for a single model replica. In the code we term this abstraction
a "tower". We must set two attributes for each tower:

* A unique name for all operations within a tower.
[`tf.name_scope()`](../../api_docs/python/framework.md#name_scope) provides
this unique name by prepending a scope. For instance, all operations in
the first tower are prepended with `tower_0`, e.g. `tower_0/conv1/Conv2D`.

* A preferred hardware device to run the operation within a tower.
[`tf.device()`](../../api_docs/python/framework.md#device) specifies this. For
instance, all operations in the first tower reside within `device('/gpu:0')`
scope indicating that they should be run on the first GPU.

All variables are pinned to the CPU and accessed via
[`tf.get_variable()`](../../api_docs/python/state_ops.md#get_variable)
in order to share them in a multi-GPU version.
See how-to on [Sharing Variables](../../how_tos/variable_scope/index.md).

### Launching and Training the Model on Multiple GPU cards

If you have several GPU cards installed on your machine you can use them to
train the model faster with the `cifar10_multi_gpu_train.py` script.  This
version of the training script parallelizes the model across multiple GPU cards.

```shell
python cifar10_multi_gpu_train.py --num_gpus=2
```

The training script should output:

```shell
Filling queue with 20000 CIFAR images before starting to train. This will take a few minutes.
2015-11-04 11:45:45.927302: step 0, loss = 4.68 (2.0 examples/sec; 64.221 sec/batch)
2015-11-04 11:45:49.133065: step 10, loss = 4.66 (533.8 examples/sec; 0.240 sec/batch)
2015-11-04 11:45:51.397710: step 20, loss = 4.64 (597.4 examples/sec; 0.214 sec/batch)
2015-11-04 11:45:54.446850: step 30, loss = 4.62 (391.0 examples/sec; 0.327 sec/batch)
2015-11-04 11:45:57.152676: step 40, loss = 4.61 (430.2 examples/sec; 0.298 sec/batch)
2015-11-04 11:46:00.437717: step 50, loss = 4.59 (406.4 examples/sec; 0.315 sec/batch)
...
```

Note that the number of GPU cards used defaults to 1. Additionally, if only 1
GPU is available on your machine, all computations will be placed on it, even if
you ask for more.

> **EXERCISE:** The default settings for `cifar10_train.py` is to
run on a batch size of 128. Try running `cifar10_multi_gpu_train.py` on 2 GPUs
with a batch size of 64 and compare the training speed.

## Next Steps

[Congratulations!](https://www.youtube.com/watch?v=9bZkp7q19f0) You have
completed the CIFAR-10 tutorial.

If you are now interested in developing and training your own image
classification system, we recommend forking this tutorial and replacing
components to address your image classification problem.


> **EXERCISE:** Download the
[Street View House Numbers (SVHN)](http://ufldl.stanford.edu/housenumbers/) data set.
Fork the CIFAR-10 tutorial and swap in the SVHN as the input data. Try adapting
the network architecture to improve predictive performance.<|MERGE_RESOLUTION|>--- conflicted
+++ resolved
@@ -105,11 +105,7 @@
 add operations that compute the loss,
 gradients, variable updates and visualization summaries.
 
-<<<<<<< HEAD
 ### Model Inputs 
-=======
-### Model Inputs 
->>>>>>> d38feced
 
 The input part of the model is built by the functions `inputs()` and
 `distorted_inputs()` which read images from the CIFAR-10 binary data files.
@@ -147,11 +143,7 @@
 them inside 16 separate threads which continuously fill a TensorFlow
 [queue](../../api_docs/python/io_ops.md#shuffle_batch).
 
-<<<<<<< HEAD
 ### Model Prediction 
-=======
-### Model Prediction 
->>>>>>> d38feced
 
 The prediction part of the model is constructed by the `inference()` function
 which adds operations to compute the *logits* of the predictions. That part of
@@ -190,11 +182,7 @@
 Try editing the architecture to exactly reproduce the locally connected
 architecture in the top layer.
 
-<<<<<<< HEAD
 ### Model Training 
-=======
-### Model Training 
->>>>>>> d38feced
 
 The usual method for training a network to perform N-way classification is
 [multinomial logistic regression](https://en.wikipedia.org/wiki/Multinomial_logistic_regression),
@@ -313,11 +301,7 @@
 [`ExponentialMovingAverage`](../../api_docs/python/train.md#ExponentialMovingAverage)
 for this purpose.
 
-<<<<<<< HEAD
 ## Evaluating a Model 
-=======
-## Evaluating a Model 
->>>>>>> d38feced
 
 Let us now evaluate how well the trained model performs on a hold-out data set.
 The model is evaluated by the script `cifar10_eval.py`.  It constructs the model
