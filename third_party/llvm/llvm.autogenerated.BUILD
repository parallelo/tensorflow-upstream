# Bazel BUILD file for LLVM.
#
# This BUILD file is auto-generated; do not edit!

licenses(["notice"])

exports_files(["LICENSE.TXT"])

load(
    "@org_tensorflow//third_party/llvm:llvm.bzl",
    "cmake_var_string",
    "expand_cmake_vars",
    "gentbl",
    "llvm_all_cmake_vars",
    "llvm_copts",
    "llvm_defines",
    "llvm_linkopts",
    "llvm_support_platform_specific_srcs_glob",
)
load(
    "@org_tensorflow//third_party:common.bzl",
    "template_rule",
)

package(default_visibility = ["//visibility:public"])

llvm_host_triple = "x86_64-unknown-linux_gnu"

llvm_targets = [
    "AArch64",
    "AMDGPU",
    "ARM",
    "NVPTX",
    "PowerPC",
    "X86",
]

llvm_target_asm_parsers = llvm_targets

llvm_target_asm_printers = llvm_targets

llvm_target_disassemblers = llvm_targets

# Performs CMake variable substitutions on configuration header files.
expand_cmake_vars(
    name = "config_gen",
    src = "include/llvm/Config/config.h.cmake",
    cmake_vars = llvm_all_cmake_vars,
    dst = "include/llvm/Config/config.h",
)

expand_cmake_vars(
    name = "llvm_config_gen",
    src = "include/llvm/Config/llvm-config.h.cmake",
    cmake_vars = llvm_all_cmake_vars,
    dst = "include/llvm/Config/llvm-config.h",
)

expand_cmake_vars(
    name = "abi_breaking_gen",
    src = "include/llvm/Config/abi-breaking.h.cmake",
    cmake_vars = llvm_all_cmake_vars,
    dst = "include/llvm/Config/abi-breaking.h",
)

# Performs macro expansions on .def.in files
template_rule(
    name = "targets_def_gen",
    src = "include/llvm/Config/Targets.def.in",
    out = "include/llvm/Config/Targets.def",
    substitutions = {
        "@LLVM_ENUM_TARGETS@": "\n".join(
            ["LLVM_TARGET({})".format(t) for t in llvm_targets],
        ),
    },
)

template_rule(
    name = "asm_parsers_def_gen",
    src = "include/llvm/Config/AsmParsers.def.in",
    out = "include/llvm/Config/AsmParsers.def",
    substitutions = {
        "@LLVM_ENUM_ASM_PARSERS@": "\n".join(
            ["LLVM_ASM_PARSER({})".format(t) for t in llvm_target_asm_parsers],
        ),
    },
)

template_rule(
    name = "asm_printers_def_gen",
    src = "include/llvm/Config/AsmPrinters.def.in",
    out = "include/llvm/Config/AsmPrinters.def",
    substitutions = {
        "@LLVM_ENUM_ASM_PRINTERS@": "\n".join(
            ["LLVM_ASM_PRINTER({})".format(t) for t in llvm_target_asm_printers],
        ),
    },
)

template_rule(
    name = "disassemblers_def_gen",
    src = "include/llvm/Config/Disassemblers.def.in",
    out = "include/llvm/Config/Disassemblers.def",
    substitutions = {
        "@LLVM_ENUM_DISASSEMBLERS@": "\n".join(
            ["LLVM_DISASSEMBLER({})".format(t) for t in llvm_target_disassemblers],
        ),
    },
)

# A common library that all LLVM targets depend on.
# TODO(b/113996071): We need to glob all potentially #included files and stage
# them here because LLVM's build files are not strict headers clean, and remote
# build execution requires all inputs to be depended upon.
cc_library(
    name = "config",
    hdrs = glob([
        "**/*.h",
        "**/*.def",
        "**/*.inc.cpp",
    ]) + [
        "include/llvm/Config/AsmParsers.def",
        "include/llvm/Config/AsmPrinters.def",
        "include/llvm/Config/Disassemblers.def",
        "include/llvm/Config/Targets.def",
        "include/llvm/Config/config.h",
        "include/llvm/Config/llvm-config.h",
        "include/llvm/Config/abi-breaking.h",
    ],
    defines = llvm_defines,
    includes = ["include"],
)

# A creator of an empty file include/llvm/Support/VCSRevision.h.
# This is usually populated by the upstream build infrastructure, but in this
# case we leave it blank. See upstream revision r300160.
genrule(
    name = "vcs_revision_gen",
    srcs = [],
    outs = ["include/llvm/Support/VCSRevision.h"],
    cmd = "echo '' > \"$@\"",
)

# Rules that apply the LLVM tblgen tool.
gentbl(
    name = "attributes_gen",
    tbl_outs = [("-gen-attrs", "include/llvm/IR/Attributes.inc")],
    tblgen = ":llvm-tblgen",
    td_file = "include/llvm/IR/Attributes.td",
    td_srcs = ["include/llvm/IR/Attributes.td"],
)

gentbl(
    name = "attributes_compat_gen",
    tbl_outs = [("-gen-attrs", "lib/IR/AttributesCompatFunc.inc")],
    tblgen = ":llvm-tblgen",
    td_file = "lib/IR/AttributesCompatFunc.td",
    td_srcs = [
        "lib/IR/AttributesCompatFunc.td",
        "include/llvm/IR/Attributes.td",
    ],
)

gentbl(
    name = "instcombine_transforms_gen",
    tbl_outs = [(
        "-gen-searchable-tables",
        "lib/Transforms/InstCombine/InstCombineTables.inc",
    )],
    tblgen = ":llvm-tblgen",
    td_file = "lib/Transforms/InstCombine/InstCombineTables.td",
    td_srcs = glob([
        "include/llvm/CodeGen/*.td",
        "include/llvm/IR/Intrinsics*.td",
    ]) + ["include/llvm/TableGen/SearchableTable.td"],
)

gentbl(
    name = "intrinsic_enums_gen",
    tbl_outs = [("-gen-intrinsic-enums", "include/llvm/IR/IntrinsicEnums.inc")],
    tblgen = ":llvm-tblgen",
    td_file = "include/llvm/IR/Intrinsics.td",
    td_srcs = glob([
        "include/llvm/CodeGen/*.td",
        "include/llvm/IR/Intrinsics*.td",
    ]),
)

gentbl(
    name = "intrinsics_impl_gen",
    tbl_outs = [("-gen-intrinsic-impl", "include/llvm/IR/IntrinsicImpl.inc")],
    tblgen = ":llvm-tblgen",
    td_file = "include/llvm/IR/Intrinsics.td",
    td_srcs = glob([
        "include/llvm/CodeGen/*.td",
        "include/llvm/IR/Intrinsics*.td",
    ]),
)

# Binary targets used by Tensorflow.
cc_binary(
    name = "llvm-tblgen",
    srcs = glob([
        "utils/TableGen/*.cpp",
        "utils/TableGen/*.h",
    ]),
    copts = llvm_copts,
    linkopts = llvm_linkopts,
    stamp = 0,
    deps = [
        ":config",
        ":support",
        ":table_gen",
    ],
)

cc_binary(
    name = "FileCheck",
    testonly = 1,
    srcs = glob([
        "utils/FileCheck/*.cpp",
        "utils/FileCheck/*.h",
    ]),
    copts = llvm_copts,
    linkopts = llvm_linkopts,
    stamp = 0,
    deps = [":support"],
)

llvm_target_list = [
    {
        "name": "AArch64",
        "lower_name": "aarch64",
        "short_name": "AArch64",
        "tbl_outs": [
            ("-gen-register-bank", "lib/Target/AArch64/AArch64GenRegisterBank.inc"),
            ("-gen-register-info", "lib/Target/AArch64/AArch64GenRegisterInfo.inc"),
            ("-gen-instr-info", "lib/Target/AArch64/AArch64GenInstrInfo.inc"),
            ("-gen-emitter", "lib/Target/AArch64/AArch64GenMCCodeEmitter.inc"),
            ("-gen-pseudo-lowering", "lib/Target/AArch64/AArch64GenMCPseudoLowering.inc"),
            ("-gen-asm-writer", "lib/Target/AArch64/AArch64GenAsmWriter.inc"),
            ("-gen-asm-writer -asmwriternum=1", "lib/Target/AArch64/AArch64GenAsmWriter1.inc"),
            ("-gen-asm-matcher", "lib/Target/AArch64/AArch64GenAsmMatcher.inc"),
            ("-gen-dag-isel", "lib/Target/AArch64/AArch64GenDAGISel.inc"),
            ("-gen-fast-isel", "lib/Target/AArch64/AArch64GenFastISel.inc"),
            ("-gen-global-isel", "lib/Target/AArch64/AArch64GenGlobalISel.inc"),
            ("-gen-callingconv", "lib/Target/AArch64/AArch64GenCallingConv.inc"),
            ("-gen-subtarget", "lib/Target/AArch64/AArch64GenSubtargetInfo.inc"),
            ("-gen-disassembler", "lib/Target/AArch64/AArch64GenDisassemblerTables.inc"),
            ("-gen-searchable-tables", "lib/Target/AArch64/AArch64GenSystemOperands.inc"),
        ],
    },
    {
        "name": "AMDGPU",
        "lower_name": "amdgpu",
        "short_name": "AMDGPU",
        "tbl_outs": [
            ("-gen-register-bank", "lib/Target/AMDGPU/AMDGPUGenRegisterBank.inc"),
            ("-gen-register-info", "lib/Target/AMDGPU/AMDGPUGenRegisterInfo.inc"),
            ("-gen-instr-info", "lib/Target/AMDGPU/AMDGPUGenInstrInfo.inc"),
            ("-gen-dag-isel", "lib/Target/AMDGPU/AMDGPUGenDAGISel.inc"),
            ("-gen-callingconv", "lib/Target/AMDGPU/AMDGPUGenCallingConv.inc"),
            ("-gen-subtarget", "lib/Target/AMDGPU/AMDGPUGenSubtargetInfo.inc"),
            ("-gen-tgt-intrinsic-impl", "lib/Target/AMDGPU/AMDGPUGenIntrinsicImpl.inc"),
            ("-gen-tgt-intrinsic-enums", "lib/Target/AMDGPU/AMDGPUGenIntrinsicEnums.inc"),
            ("-gen-emitter", "lib/Target/AMDGPU/AMDGPUGenMCCodeEmitter.inc"),
            ("-gen-dfa-packetizer", "lib/Target/AMDGPU/AMDGPUGenDFAPacketizer.inc"),
            ("-gen-asm-writer", "lib/Target/AMDGPU/AMDGPUGenAsmWriter.inc"),
            ("-gen-asm-matcher", "lib/Target/AMDGPU/AMDGPUGenAsmMatcher.inc"),
            ("-gen-disassembler", "lib/Target/AMDGPU/AMDGPUGenDisassemblerTables.inc"),
            ("-gen-pseudo-lowering", "lib/Target/AMDGPU/AMDGPUGenMCPseudoLowering.inc"),
            ("-gen-searchable-tables", "lib/Target/AMDGPU/AMDGPUGenSearchableTables.inc"),
            ("-gen-global-isel", "lib/Target/AMDGPU/AMDGPUGenGlobalISel.inc"),
        ],
    },
    {
        "name": "AMDGPU",
        "lower_name": "amdgpu_r600",
        "short_name": "R600",
        "tbl_outs": [
            ("-gen-asm-writer", "lib/Target/AMDGPU/R600GenAsmWriter.inc"),
            ("-gen-callingconv", "lib/Target/AMDGPU/R600GenCallingConv.inc"),
            ("-gen-dag-isel", "lib/Target/AMDGPU/R600GenDAGISel.inc"),
            ("-gen-dfa-packetizer", "lib/Target/AMDGPU/R600GenDFAPacketizer.inc"),
            ("-gen-instr-info", "lib/Target/AMDGPU/R600GenInstrInfo.inc"),
            ("-gen-emitter", "lib/Target/AMDGPU/R600GenMCCodeEmitter.inc"),
            ("-gen-register-info", "lib/Target/AMDGPU/R600GenRegisterInfo.inc"),
            ("-gen-subtarget", "lib/Target/AMDGPU/R600GenSubtargetInfo.inc"),
        ],
    },
    {
        "name": "ARM",
        "lower_name": "arm",
        "short_name": "ARM",
        "tbl_outs": [
            ("-gen-register-bank", "lib/Target/ARM/ARMGenRegisterBank.inc"),
            ("-gen-register-info", "lib/Target/ARM/ARMGenRegisterInfo.inc"),
            ("-gen-searchable-tables", "lib/Target/ARM/ARMGenSystemRegister.inc"),
            ("-gen-instr-info", "lib/Target/ARM/ARMGenInstrInfo.inc"),
            ("-gen-emitter", "lib/Target/ARM/ARMGenMCCodeEmitter.inc"),
            ("-gen-pseudo-lowering", "lib/Target/ARM/ARMGenMCPseudoLowering.inc"),
            ("-gen-asm-writer", "lib/Target/ARM/ARMGenAsmWriter.inc"),
            ("-gen-asm-matcher", "lib/Target/ARM/ARMGenAsmMatcher.inc"),
            ("-gen-dag-isel", "lib/Target/ARM/ARMGenDAGISel.inc"),
            ("-gen-fast-isel", "lib/Target/ARM/ARMGenFastISel.inc"),
            ("-gen-global-isel", "lib/Target/ARM/ARMGenGlobalISel.inc"),
            ("-gen-callingconv", "lib/Target/ARM/ARMGenCallingConv.inc"),
            ("-gen-subtarget", "lib/Target/ARM/ARMGenSubtargetInfo.inc"),
            ("-gen-disassembler", "lib/Target/ARM/ARMGenDisassemblerTables.inc"),
        ],
    },
    {
        "name": "NVPTX",
        "lower_name": "nvptx",
        "short_name": "NVPTX",
        "tbl_outs": [
            ("-gen-register-info", "lib/Target/NVPTX/NVPTXGenRegisterInfo.inc"),
            ("-gen-instr-info", "lib/Target/NVPTX/NVPTXGenInstrInfo.inc"),
            ("-gen-asm-writer", "lib/Target/NVPTX/NVPTXGenAsmWriter.inc"),
            ("-gen-dag-isel", "lib/Target/NVPTX/NVPTXGenDAGISel.inc"),
            ("-gen-subtarget", "lib/Target/NVPTX/NVPTXGenSubtargetInfo.inc"),
        ],
    },
    {
        "name": "PowerPC",
        "lower_name": "powerpc",
        "short_name": "PPC",
        "tbl_outs": [
            ("-gen-asm-writer", "lib/Target/PowerPC/PPCGenAsmWriter.inc"),
            ("-gen-asm-matcher", "lib/Target/PowerPC/PPCGenAsmMatcher.inc"),
            ("-gen-emitter", "lib/Target/PowerPC/PPCGenMCCodeEmitter.inc"),
            ("-gen-register-info", "lib/Target/PowerPC/PPCGenRegisterInfo.inc"),
            ("-gen-instr-info", "lib/Target/PowerPC/PPCGenInstrInfo.inc"),
            ("-gen-dag-isel", "lib/Target/PowerPC/PPCGenDAGISel.inc"),
            ("-gen-fast-isel", "lib/Target/PowerPC/PPCGenFastISel.inc"),
            ("-gen-callingconv", "lib/Target/PowerPC/PPCGenCallingConv.inc"),
            ("-gen-subtarget", "lib/Target/PowerPC/PPCGenSubtargetInfo.inc"),
            ("-gen-disassembler", "lib/Target/PowerPC/PPCGenDisassemblerTables.inc"),
        ],
    },
    {
        "name": "X86",
        "lower_name": "x86",
        "short_name": "X86",
        "tbl_outs": [
            ("-gen-register-bank", "lib/Target/X86/X86GenRegisterBank.inc"),
            ("-gen-register-info", "lib/Target/X86/X86GenRegisterInfo.inc"),
            ("-gen-disassembler", "lib/Target/X86/X86GenDisassemblerTables.inc"),
            ("-gen-instr-info", "lib/Target/X86/X86GenInstrInfo.inc"),
            ("-gen-asm-writer", "lib/Target/X86/X86GenAsmWriter.inc"),
            ("-gen-asm-writer -asmwriternum=1", "lib/Target/X86/X86GenAsmWriter1.inc"),
            ("-gen-asm-matcher", "lib/Target/X86/X86GenAsmMatcher.inc"),
            ("-gen-dag-isel", "lib/Target/X86/X86GenDAGISel.inc"),
            ("-gen-fast-isel", "lib/Target/X86/X86GenFastISel.inc"),
            ("-gen-global-isel", "lib/Target/X86/X86GenGlobalISel.inc"),
            ("-gen-callingconv", "lib/Target/X86/X86GenCallingConv.inc"),
            ("-gen-subtarget", "lib/Target/X86/X86GenSubtargetInfo.inc"),
            ("-gen-x86-EVEX2VEX-tables", "lib/Target/X86/X86GenEVEX2VEXTables.inc"),
        ],
    },
]

[
    gentbl(
        name = target["lower_name"] + "_target_gen",
        tbl_outs = target["tbl_outs"],
        tblgen = ":llvm-tblgen",
        td_file = ("lib/Target/" + target["name"] + "/" + target["short_name"] +
                   ".td"),
        td_srcs = glob([
            "lib/Target/" + target["name"] + "/*.td",
            "include/llvm/CodeGen/*.td",
            "include/llvm/IR/Intrinsics*.td",
            "include/llvm/TableGen/*.td",
            "include/llvm/Target/*.td",
            "include/llvm/Target/GlobalISel/*.td",
        ]),
    )
    for target in llvm_target_list
]

# This target is used to provide *.def files to x86_code_gen.
# Files with '.def' extension are not allowed in 'srcs' of 'cc_library' rule.
cc_library(
    name = "x86_defs",
    hdrs = glob([
        "lib/Target/X86/*.def",
    ]),
    visibility = ["//visibility:private"],
)

# This filegroup provides the docker build script in LLVM repo
filegroup(
    name = "docker",
    srcs = glob([
        "utils/docker/build_docker_image.sh",
    ]),
    visibility = ["//visibility:public"],
)

cc_library(
    name = "aarch64_asm_parser",
    srcs = glob([
        "lib/Target/AArch64/AsmParser/*.c",
        "lib/Target/AArch64/AsmParser/*.cpp",
        "lib/Target/AArch64/AsmParser/*.inc",
    ]),
    hdrs = glob([
        "include/llvm/Target/AArch64/AsmParser/*.h",
        "include/llvm/Target/AArch64/AsmParser/*.def",
        "include/llvm/Target/AArch64/AsmParser/*.inc",
        "lib/Target/AArch64/AsmParser/*.h",
    ]),
    copts = llvm_copts + ["-Iexternal/llvm/lib/Target/AArch64"],
    deps = [
        ":aarch64_desc",
        ":aarch64_info",
        ":aarch64_utils",
        ":config",
        ":mc",
        ":mc_parser",
        ":support",
    ],
)

cc_library(
    name = "aarch64_asm_printer",
    srcs = glob([
        "lib/Target/AArch64/InstPrinter/*.c",
        "lib/Target/AArch64/InstPrinter/*.cpp",
        "lib/Target/AArch64/InstPrinter/*.inc",
    ]),
    hdrs = glob([
        "include/llvm/Target/AArch64/InstPrinter/*.h",
        "include/llvm/Target/AArch64/InstPrinter/*.def",
        "include/llvm/Target/AArch64/InstPrinter/*.inc",
        "lib/Target/AArch64/InstPrinter/*.h",
    ]),
    copts = llvm_copts + ["-Iexternal/llvm/lib/Target/AArch64"],
    deps = [
        ":aarch64_target_gen",
        ":aarch64_utils",
        ":config",
        ":mc",
        ":support",
    ],
)

cc_library(
    name = "aarch64_code_gen",
    srcs = glob([
        "lib/Target/AArch64/*.c",
        "lib/Target/AArch64/*.cpp",
        "lib/Target/AArch64/*.inc",
    ]),
    hdrs = glob([
        "include/llvm/Target/AArch64/*.h",
        "include/llvm/Target/AArch64/*.def",
        "include/llvm/Target/AArch64/*.inc",
        "lib/Target/AArch64/*.h",
    ]),
    copts = llvm_copts + ["-Iexternal/llvm/lib/Target/AArch64"],
    deps = [
        ":aarch64_asm_printer",
        ":aarch64_desc",
        ":aarch64_info",
        ":aarch64_utils",
        ":analysis",
        ":asm_printer",
        ":code_gen",
        ":config",
        ":core",
        ":global_i_sel",
        ":mc",
        ":scalar",
        ":selection_dag",
        ":support",
        ":target",
    ],
)

cc_library(
    name = "aarch64_desc",
    srcs = glob([
        "lib/Target/AArch64/MCTargetDesc/*.c",
        "lib/Target/AArch64/MCTargetDesc/*.cpp",
        "lib/Target/AArch64/MCTargetDesc/*.inc",
    ]),
    hdrs = glob([
        "include/llvm/Target/AArch64/MCTargetDesc/*.h",
        "include/llvm/Target/AArch64/MCTargetDesc/*.def",
        "include/llvm/Target/AArch64/MCTargetDesc/*.inc",
        "lib/Target/AArch64/MCTargetDesc/*.h",
    ]),
    copts = llvm_copts + ["-Iexternal/llvm/lib/Target/AArch64"],
    deps = [
        ":aarch64_asm_printer",
        ":aarch64_info",
        ":aarch64_target_gen",
        ":attributes_gen",
        ":config",
        ":intrinsic_enums_gen",
        ":intrinsics_impl_gen",
        ":mc",
        ":support",
    ],
)

cc_library(
    name = "aarch64_disassembler",
    srcs = glob([
        "lib/Target/AArch64/Disassembler/*.c",
        "lib/Target/AArch64/Disassembler/*.cpp",
        "lib/Target/AArch64/Disassembler/*.inc",
    ]),
    hdrs = glob([
        "include/llvm/Target/AArch64/Disassembler/*.h",
        "include/llvm/Target/AArch64/Disassembler/*.def",
        "include/llvm/Target/AArch64/Disassembler/*.inc",
        "lib/Target/AArch64/Disassembler/*.h",
    ]),
    copts = llvm_copts + ["-Iexternal/llvm/lib/Target/AArch64"],
    deps = [
        ":aarch64_desc",
        ":aarch64_info",
        ":aarch64_utils",
        ":config",
        ":mc",
        ":mc_disassembler",
        ":support",
    ],
)

cc_library(
    name = "aarch64_info",
    srcs = glob([
        "lib/Target/AArch64/TargetInfo/*.c",
        "lib/Target/AArch64/TargetInfo/*.cpp",
        "lib/Target/AArch64/TargetInfo/*.inc",
        "lib/Target/AArch64/MCTargetDesc/*.h",
    ]),
    hdrs = glob([
        "include/llvm/Target/AArch64/TargetInfo/*.h",
        "include/llvm/Target/AArch64/TargetInfo/*.def",
        "include/llvm/Target/AArch64/TargetInfo/*.inc",
        "lib/Target/AArch64/*.def",
        "lib/Target/AArch64/AArch64*.h",
        "lib/Target/AArch64/TargetInfo/*.h",
    ]),
    copts = llvm_copts + ["-Iexternal/llvm/lib/Target/AArch64"],
    deps = [
        ":code_gen",
        ":config",
        ":support",
        ":target",
    ],
)

cc_library(
    name = "aarch64_utils",
    srcs = glob([
        "lib/Target/AArch64/Utils/*.c",
        "lib/Target/AArch64/Utils/*.cpp",
        "lib/Target/AArch64/Utils/*.inc",
        "lib/Target/AArch64/MCTargetDesc/*.h",
    ]),
    hdrs = glob([
        "include/llvm/Target/AArch64/Utils/*.h",
        "include/llvm/Target/AArch64/Utils/*.def",
        "include/llvm/Target/AArch64/Utils/*.inc",
        "lib/Target/AArch64/Utils/*.h",
    ]),
    copts = llvm_copts + ["-Iexternal/llvm/lib/Target/AArch64"],
    deps = [
        ":aarch64_target_gen",
        ":config",
        ":mc",
        ":support",
    ],
)

cc_library(
    name = "aggressive_inst_combine",
    srcs = glob([
        "lib/Transforms/AggressiveInstCombine/*.c",
        "lib/Transforms/AggressiveInstCombine/*.cpp",
        "lib/Transforms/AggressiveInstCombine/*.inc",
        "lib/Transforms/AggressiveInstCombine/*.h",
    ]),
    hdrs = glob([
        "include/llvm/Transforms/AggressiveInstCombine/*.h",
        "include/llvm/Transforms/AggressiveInstCombine/*.def",
        "include/llvm/Transforms/AggressiveInstCombine/*.inc",
    ]),
    copts = llvm_copts,
    deps = [
        ":analysis",
        ":config",
        ":core",
        ":support",
        ":transform_utils",
    ],
)

cc_library(
    name = "analysis",
    srcs = glob([
        "lib/Analysis/*.c",
        "lib/Analysis/*.cpp",
        "lib/Analysis/*.inc",
        "include/llvm/Transforms/Utils/Local.h",
        "include/llvm/Transforms/Scalar.h",
        "lib/Analysis/*.h",
    ]),
    hdrs = glob([
        "include/llvm/Analysis/*.h",
        "include/llvm/Analysis/*.def",
        "include/llvm/Analysis/*.inc",
    ]),
    copts = llvm_copts,
    deps = [
        ":binary_format",
        ":config",
        ":core",
        ":object",
        ":profile_data",
        ":support",
    ],
)

cc_library(
    name = "amdgpu_desc",
    srcs = glob([
        "lib/Target/AMDGPU/MCTargetDesc/*.c",
        "lib/Target/AMDGPU/MCTargetDesc/*.cpp",
        "lib/Target/AMDGPU/MCTargetDesc/*.inc",
    ]),
    hdrs = glob([
        "include/llvm/Target/AMDGPU/MCTargetDesc/*.h",
        "include/llvm/Target/AMDGPU/MCTargetDesc/*.def",
        "include/llvm/Target/AMDGPU/MCTargetDesc/*.inc",
        "lib/Target/AMDGPU/MCTargetDesc/*.h",
    ]),
    copts = llvm_copts + ["-Iexternal/llvm/lib/Target/AMDGPU"],
    deps = [
        ":amdgpu_asm_printer",
        ":amdgpu_info",
        ":amdgpu_utils",
        ":binary_format",
        ":config",
        ":core",
        ":mc",
        ":support",
    ],
)

cc_library(
    name = "amdgpu_disassembler",
    srcs = glob([
        "lib/Target/AMDGPU/Disassembler/*.c",
        "lib/Target/AMDGPU/Disassembler/*.cpp",
        "lib/Target/AMDGPU/Disassembler/*.inc",
    ]),
    hdrs = glob([
        "include/llvm/Target/AMDGPU/Disassembler/*.h",
        "include/llvm/Target/AMDGPU/Disassembler/*.def",
        "include/llvm/Target/AMDGPU/Disassembler/*.inc",
        "lib/Target/AMDGPU/Disassembler/*.h",
    ]),
    copts = llvm_copts + ["-Iexternal/llvm/lib/Target/AMDGPU"],
    deps = [
        ":amdgpu_desc",
        ":amdgpu_info",
        ":amdgpu_utils",
        ":config",
        ":mc",
        ":mc_disassembler",
        ":support",
    ],
)

cc_library(
    name = "amdgpu_info",
    srcs = glob([
        "lib/Target/AMDGPU/TargetInfo/*.c",
        "lib/Target/AMDGPU/TargetInfo/*.cpp",
        "lib/Target/AMDGPU/TargetInfo/*.inc",
    ]),
    hdrs = glob([
        "include/llvm/Target/AMDGPU/TargetInfo/*.h",
        "include/llvm/Target/AMDGPU/TargetInfo/*.def",
        "include/llvm/Target/AMDGPU/TargetInfo/*.inc",
        "lib/Target/AMDGPU/TargetInfo/*.h",
    ]),
    copts = llvm_copts + ["-Iexternal/llvm/lib/Target/AMDGPU"],
    deps = [
        ":amdgpu_target_gen",
        ":amdgpu_r600_target_gen",
        ":config",
        ":core",
        ":support",
    ],
)

cc_library(
    name = "amdgpu_utils",
    srcs = glob([
        "lib/Target/AMDGPU/Utils/*.c",
        "lib/Target/AMDGPU/Utils/*.cpp",
        "lib/Target/AMDGPU/Utils/*.inc",
    ]),
    hdrs = glob([
        "include/llvm/Target/AMDGPU/Utils/*.h",
        "include/llvm/Target/AMDGPU/Utils/*.def",
        "include/llvm/Target/AMDGPU/Utils/*.inc",
        "lib/Target/AMDGPU/Utils/*.h",
    ]),
    copts = llvm_copts + ["-Iexternal/llvm/lib/Target/AMDGPU"],
    deps = [
        ":amdgpu_target_gen",
<<<<<<< HEAD
        ":amdgpu_r600_target_gen",
=======
        ":binary_format",
>>>>>>> f09580c8
        ":config",
        ":core",
        ":mc",
        ":support",
    ],
)

cc_library(
    name = "amdgpu_asm_parser",
    srcs = glob([
        "lib/Target/AMDGPU/AsmParser/*.c",
        "lib/Target/AMDGPU/AsmParser/*.cpp",
        "lib/Target/AMDGPU/AsmParser/*.inc",
    ]),
    hdrs = glob([
        "include/llvm/Target/AMDGPU/AsmParser/*.h",
        "include/llvm/Target/AMDGPU/AsmParser/*.def",
        "include/llvm/Target/AMDGPU/AsmParser/*.inc",
        "lib/Target/AMDGPU/AsmParser/*.h",
    ]),
    copts = llvm_copts + ["-Iexternal/llvm/lib/Target/AMDGPU"],
    deps = [
        ":amdgpu_desc",
        ":amdgpu_info",
        ":amdgpu_utils",
        ":config",
        ":mc",
        ":mc_parser",
        ":support",
    ],
)

cc_library(
    name = "amdgpu_asm_printer",
    srcs = glob([
        "lib/Target/AMDGPU/InstPrinter/*.c",
        "lib/Target/AMDGPU/InstPrinter/*.cpp",
        "lib/Target/AMDGPU/InstPrinter/*.inc",
    ]),
    hdrs = glob([
        "include/llvm/Target/AMDGPU/InstPrinter/*.h",
        "include/llvm/Target/AMDGPU/InstPrinter/*.def",
        "include/llvm/Target/AMDGPU/InstPrinter/*.inc",
        "lib/Target/AMDGPU/InstPrinter/*.h",
    ]),
    copts = llvm_copts + ["-Iexternal/llvm/lib/Target/AMDGPU"],
    deps = [
        ":amdgpu_utils",
        ":config",
        ":mc",
        ":support",
    ],
)

cc_library(
    name = "amdgpu_code_gen",
    srcs = glob([
        "lib/Target/AMDGPU/*.c",
        "lib/Target/AMDGPU/*.cpp",
        "lib/Target/AMDGPU/*.inc",
    ]),
    hdrs = glob([
        "include/llvm/Target/AMDGPU/*.h",
        "include/llvm/Target/AMDGPU/*.def",
        "include/llvm/Target/AMDGPU/*.inc",
        "lib/Target/AMDGPU/*.h",
    ]),
    copts = llvm_copts + ["-Iexternal/llvm/lib/Target/AMDGPU"],
    deps = [
        ":amdgpu_asm_printer",
        ":amdgpu_desc",
        ":amdgpu_info",
        ":amdgpu_utils",
        ":analysis",
        ":asm_printer",
        ":binary_format",
        ":code_gen",
        ":config",
        ":core",
        ":global_i_sel",
        ":ipo",
        ":mc",
        ":mir_parser",
        ":scalar",
        ":selection_dag",
        ":support",
        ":target",
        ":transform_utils",
        ":vectorize",
    ],
)

cc_library(
    name = "arm_asm_parser",
    srcs = glob([
        "lib/Target/ARM/AsmParser/*.c",
        "lib/Target/ARM/AsmParser/*.cpp",
        "lib/Target/ARM/AsmParser/*.inc",
    ]),
    hdrs = glob([
        "include/llvm/Target/ARM/AsmParser/*.h",
        "include/llvm/Target/ARM/AsmParser/*.def",
        "include/llvm/Target/ARM/AsmParser/*.inc",
        "lib/Target/ARM/AsmParser/*.h",
    ]),
    copts = llvm_copts + ["-Iexternal/llvm/lib/Target/ARM"],
    deps = [
        ":arm_asm_printer",
        ":arm_desc",
        ":arm_info",
        ":arm_utils",
        ":config",
        ":mc",
        ":mc_parser",
        ":support",
    ],
)

cc_library(
    name = "arm_asm_printer",
    srcs = glob([
        "lib/Target/ARM/InstPrinter/*.c",
        "lib/Target/ARM/InstPrinter/*.cpp",
        "lib/Target/ARM/InstPrinter/*.inc",
    ]),
    hdrs = glob([
        "include/llvm/Target/ARM/InstPrinter/*.h",
        "include/llvm/Target/ARM/InstPrinter/*.def",
        "include/llvm/Target/ARM/InstPrinter/*.inc",
        "lib/Target/ARM/*.h",
        "lib/Target/ARM/InstPrinter/*.h",
    ]),
    copts = llvm_copts + ["-Iexternal/llvm/lib/Target/ARM"],
    deps = [
        ":arm_info",
        ":arm_target_gen",
        ":arm_utils",
        ":config",
        ":mc",
        ":support",
    ],
)

cc_library(
    name = "arm_code_gen",
    srcs = glob([
        "lib/Target/ARM/*.c",
        "lib/Target/ARM/*.cpp",
        "lib/Target/ARM/*.inc",
    ]),
    hdrs = glob([
        "include/llvm/Target/ARM/*.h",
        "include/llvm/Target/ARM/*.def",
        "include/llvm/Target/ARM/*.inc",
        "lib/Target/ARM/*.h",
    ]),
    copts = llvm_copts + ["-Iexternal/llvm/lib/Target/ARM"],
    deps = [
        ":analysis",
        ":arm_asm_printer",
        ":arm_desc",
        ":arm_info",
        ":arm_utils",
        ":asm_printer",
        ":code_gen",
        ":config",
        ":core",
        ":global_i_sel",
        ":mc",
        ":scalar",
        ":selection_dag",
        ":support",
        ":target",
        ":transform_utils",
    ],
)

cc_library(
    name = "arm_desc",
    srcs = glob([
        "lib/Target/ARM/MCTargetDesc/*.c",
        "lib/Target/ARM/MCTargetDesc/*.cpp",
        "lib/Target/ARM/MCTargetDesc/*.inc",
        "lib/Target/ARM/*.h",
        "include/llvm/CodeGen/GlobalISel/*.h",
    ]),
    hdrs = glob([
        "include/llvm/Target/ARM/MCTargetDesc/*.h",
        "include/llvm/Target/ARM/MCTargetDesc/*.def",
        "include/llvm/Target/ARM/MCTargetDesc/*.inc",
        "lib/Target/ARM/MCTargetDesc/*.h",
    ]),
    copts = llvm_copts + ["-Iexternal/llvm/lib/Target/ARM"],
    deps = [
        ":arm_asm_printer",
        ":arm_info",
        ":arm_target_gen",
        ":attributes_gen",
        ":config",
        ":intrinsic_enums_gen",
        ":intrinsics_impl_gen",
        ":mc",
        ":mc_disassembler",
        ":support",
    ],
)

cc_library(
    name = "arm_disassembler",
    srcs = glob([
        "lib/Target/ARM/Disassembler/*.c",
        "lib/Target/ARM/Disassembler/*.cpp",
        "lib/Target/ARM/Disassembler/*.inc",
    ]),
    hdrs = glob([
        "include/llvm/Target/ARM/Disassembler/*.h",
        "include/llvm/Target/ARM/Disassembler/*.def",
        "include/llvm/Target/ARM/Disassembler/*.inc",
        "lib/Target/ARM/Disassembler/*.h",
    ]),
    copts = llvm_copts + ["-Iexternal/llvm/lib/Target/ARM"],
    deps = [
        ":arm_desc",
        ":arm_info",
        ":arm_utils",
        ":config",
        ":mc_disassembler",
        ":support",
    ],
)

cc_library(
    name = "arm_info",
    srcs = glob([
        "lib/Target/ARM/TargetInfo/*.c",
        "lib/Target/ARM/TargetInfo/*.cpp",
        "lib/Target/ARM/TargetInfo/*.inc",
        "lib/Target/ARM/MCTargetDesc/*.h",
    ]),
    hdrs = glob([
        "include/llvm/Target/ARM/TargetInfo/*.h",
        "include/llvm/Target/ARM/TargetInfo/*.def",
        "include/llvm/Target/ARM/TargetInfo/*.inc",
        "lib/Target/ARM/TargetInfo/*.h",
    ]),
    copts = llvm_copts + ["-Iexternal/llvm/lib/Target/ARM"],
    deps = [
        ":arm_target_gen",
        ":config",
        ":support",
        ":target",
    ],
)

cc_library(
    name = "arm_utils",
    srcs = glob([
        "lib/Target/ARM/Utils/*.c",
        "lib/Target/ARM/Utils/*.cpp",
        "lib/Target/ARM/Utils/*.inc",
        "lib/Target/ARM/MCTargetDesc/*.h",
    ]),
    hdrs = glob([
        "include/llvm/Target/ARM/Utils/*.h",
        "include/llvm/Target/ARM/Utils/*.def",
        "include/llvm/Target/ARM/Utils/*.inc",
        "lib/Target/ARM/Utils/*.h",
    ]),
    copts = llvm_copts + ["-Iexternal/llvm/lib/Target/ARM"],
    deps = [
        ":arm_target_gen",
        ":config",
        ":mc",
        ":support",
    ],
)

cc_library(
    name = "asm_parser",
    srcs = glob([
        "lib/AsmParser/*.c",
        "lib/AsmParser/*.cpp",
        "lib/AsmParser/*.inc",
        "lib/AsmParser/*.h",
    ]),
    hdrs = glob([
        "include/llvm/AsmParser/*.h",
        "include/llvm/AsmParser/*.def",
        "include/llvm/AsmParser/*.inc",
    ]),
    copts = llvm_copts,
    deps = [
        ":binary_format",
        ":config",
        ":core",
        ":support",
    ],
)

cc_library(
    name = "asm_printer",
    srcs = glob([
        "lib/CodeGen/AsmPrinter/*.c",
        "lib/CodeGen/AsmPrinter/*.cpp",
        "lib/CodeGen/AsmPrinter/*.inc",
        "lib/CodeGen/AsmPrinter/*.h",
    ]),
    hdrs = glob([
        "include/llvm/CodeGen/AsmPrinter/*.h",
        "include/llvm/CodeGen/AsmPrinter/*.def",
        "include/llvm/CodeGen/AsmPrinter/*.inc",
        "lib/CodeGen/AsmPrinter/*.def",
    ]),
    copts = llvm_copts,
    deps = [
        ":analysis",
        ":binary_format",
        ":code_gen",
        ":config",
        ":core",
        ":debug_info_code_view",
        ":debug_info_dwarf",
        ":debug_info_msf",
        ":mc",
        ":mc_parser",
        ":support",
        ":target",
    ],
)

cc_library(
    name = "binary_format",
    srcs = glob([
        "lib/BinaryFormat/*.c",
        "lib/BinaryFormat/*.cpp",
        "lib/BinaryFormat/*.inc",
        "lib/BinaryFormat/*.h",
    ]),
    hdrs = glob([
        "include/llvm/BinaryFormat/*.h",
        "include/llvm/BinaryFormat/*.def",
        "include/llvm/BinaryFormat/*.inc",
        "include/llvm/BinaryFormat/ELFRelocs/*.def",
        "include/llvm/BinaryFormat/WasmRelocs/*.def",
    ]),
    copts = llvm_copts,
    deps = [
        ":config",
        ":support",
    ],
)

cc_library(
    name = "bit_reader",
    srcs = glob([
        "lib/Bitcode/Reader/*.c",
        "lib/Bitcode/Reader/*.cpp",
        "lib/Bitcode/Reader/*.inc",
        "lib/Bitcode/Reader/*.h",
    ]),
    hdrs = glob([
        "include/llvm/Bitcode/Reader/*.h",
        "include/llvm/Bitcode/Reader/*.def",
        "include/llvm/Bitcode/Reader/*.inc",
        "include/llvm/Bitcode/BitstreamReader.h",
    ]),
    copts = llvm_copts,
    deps = [
        ":config",
        ":core",
        ":support",
    ],
)

cc_library(
    name = "bit_writer",
    srcs = glob([
        "lib/Bitcode/Writer/*.c",
        "lib/Bitcode/Writer/*.cpp",
        "lib/Bitcode/Writer/*.inc",
        "lib/Bitcode/Writer/*.h",
    ]),
    hdrs = glob([
        "include/llvm/Bitcode/Writer/*.h",
        "include/llvm/Bitcode/Writer/*.def",
        "include/llvm/Bitcode/Writer/*.inc",
        "include/llvm/Bitcode/BitcodeWriter.h",
        "include/llvm/Bitcode/BitcodeWriterPass.h",
        "include/llvm/Bitcode/BitstreamWriter.h",
    ]),
    copts = llvm_copts,
    deps = [
        ":analysis",
        ":config",
        ":core",
        ":mc",
        ":object",
        ":support",
    ],
)

cc_library(
    name = "code_gen",
    srcs = glob([
        "lib/CodeGen/*.c",
        "lib/CodeGen/*.cpp",
        "lib/CodeGen/*.inc",
        "lib/CodeGen/*.h",
    ]),
    hdrs = glob([
        "include/llvm/CodeGen/*.h",
        "include/llvm/CodeGen/*.def",
        "include/llvm/CodeGen/*.inc",
        "include/llvm/CodeGen/**/*.h",
    ]),
    copts = llvm_copts,
    deps = [
        ":analysis",
        ":bit_reader",
        ":bit_writer",
        ":config",
        ":core",
        ":instrumentation",
        ":mc",
        ":profile_data",
        ":scalar",
        ":support",
        ":target",
        ":transform_utils",
    ],
)

cc_library(
    name = "core",
    srcs = glob([
        "lib/IR/*.c",
        "lib/IR/*.cpp",
        "lib/IR/*.inc",
        "include/llvm/Analysis/*.h",
        "include/llvm/Bitcode/BitcodeReader.h",
        "include/llvm/Bitcode/BitCodes.h",
        "include/llvm/Bitcode/LLVMBitCodes.h",
        "include/llvm/CodeGen/MachineValueType.h",
        "include/llvm/CodeGen/ValueTypes.h",
        "lib/IR/*.h",
    ]),
    hdrs = glob([
        "include/llvm/IR/*.h",
        "include/llvm/IR/*.def",
        "include/llvm/IR/*.inc",
        "include/llvm/*.h",
        "include/llvm/Analysis/*.def",
    ]),
    copts = llvm_copts,
    deps = [
        ":attributes_compat_gen",
        ":attributes_gen",
        ":binary_format",
        ":config",
        ":intrinsic_enums_gen",
        ":intrinsics_impl_gen",
        ":support",
    ],
)

cc_library(
    name = "debug_info_code_view",
    srcs = glob([
        "lib/DebugInfo/CodeView/*.c",
        "lib/DebugInfo/CodeView/*.cpp",
        "lib/DebugInfo/CodeView/*.inc",
        "lib/DebugInfo/CodeView/*.h",
    ]),
    hdrs = glob([
        "include/llvm/DebugInfo/CodeView/*.h",
        "include/llvm/DebugInfo/CodeView/*.def",
        "include/llvm/DebugInfo/CodeView/*.inc",
    ]),
    copts = llvm_copts,
    deps = [
        ":binary_format",
        ":config",
        ":debug_info_msf",
        ":support",
    ],
)

cc_library(
    name = "debug_info_dwarf",
    srcs = glob([
        "lib/DebugInfo/DWARF/*.c",
        "lib/DebugInfo/DWARF/*.cpp",
        "lib/DebugInfo/DWARF/*.inc",
        "lib/DebugInfo/DWARF/*.h",
    ]),
    hdrs = glob([
        "include/llvm/DebugInfo/DWARF/*.h",
        "include/llvm/DebugInfo/DWARF/*.def",
        "include/llvm/DebugInfo/DWARF/*.inc",
    ]),
    copts = llvm_copts,
    deps = [
        ":binary_format",
        ":config",
        ":mc",
        ":object",
        ":support",
    ],
)

cc_library(
    name = "debug_info_msf",
    srcs = glob([
        "lib/DebugInfo/MSF/*.c",
        "lib/DebugInfo/MSF/*.cpp",
        "lib/DebugInfo/MSF/*.inc",
        "lib/DebugInfo/MSF/*.h",
    ]),
    hdrs = glob([
        "include/llvm/DebugInfo/MSF/*.h",
        "include/llvm/DebugInfo/MSF/*.def",
        "include/llvm/DebugInfo/MSF/*.inc",
    ]),
    copts = llvm_copts,
    deps = [
        ":config",
        ":support",
    ],
)

cc_library(
    name = "demangle",
    srcs = glob([
        "lib/Demangle/*.c",
        "lib/Demangle/*.cpp",
        "lib/Demangle/*.inc",
        "lib/Demangle/*.h",
    ]),
    hdrs = glob([
        "include/llvm/Demangle/*.h",
        "include/llvm/Demangle/*.def",
        "include/llvm/Demangle/*.inc",
    ]),
    copts = llvm_copts,
    deps = [":config"],
)

cc_library(
    name = "execution_engine",
    srcs = glob([
        "lib/ExecutionEngine/*.c",
        "lib/ExecutionEngine/*.cpp",
        "lib/ExecutionEngine/*.inc",
        "lib/ExecutionEngine/*.h",
    ]),
    hdrs = glob([
        "include/llvm/ExecutionEngine/*.h",
        "include/llvm/ExecutionEngine/*.def",
        "include/llvm/ExecutionEngine/*.inc",
    ]),
    copts = llvm_copts,
    deps = [
        ":config",
        ":core",
        ":mc",
        ":object",
        ":runtime_dyld",
        ":support",
        ":target",
    ],
)

cc_library(
    name = "global_i_sel",
    srcs = glob([
        "lib/CodeGen/GlobalISel/*.c",
        "lib/CodeGen/GlobalISel/*.cpp",
        "lib/CodeGen/GlobalISel/*.inc",
        "lib/CodeGen/GlobalISel/*.h",
    ]),
    hdrs = glob([
        "include/llvm/CodeGen/GlobalISel/*.h",
        "include/llvm/CodeGen/GlobalISel/*.def",
        "include/llvm/CodeGen/GlobalISel/*.inc",
    ]),
    copts = llvm_copts,
    deps = [
        ":analysis",
        ":code_gen",
        ":config",
        ":core",
        ":mc",
        ":support",
        ":target",
        ":transform_utils",
    ],
)

cc_library(
    name = "instrumentation",
    srcs = glob([
        "lib/Transforms/Instrumentation/*.c",
        "lib/Transforms/Instrumentation/*.cpp",
        "lib/Transforms/Instrumentation/*.inc",
        "lib/Transforms/Instrumentation/*.h",
    ]),
    hdrs = glob([
        "include/llvm/Transforms/Instrumentation/*.h",
        "include/llvm/Transforms/Instrumentation/*.def",
        "include/llvm/Transforms/Instrumentation/*.inc",
        "include/llvm/Transforms/GCOVProfiler.h",
        "include/llvm/Transforms/Instrumentation.h",
        "include/llvm/Transforms/InstrProfiling.h",
        "include/llvm/Transforms/PGOInstrumentation.h",
    ]),
    copts = llvm_copts,
    deps = [
        ":analysis",
        ":config",
        ":core",
        ":mc",
        ":profile_data",
        ":support",
        ":transform_utils",
    ],
)

cc_library(
    name = "inst_combine",
    srcs = glob([
        "lib/Transforms/InstCombine/*.c",
        "lib/Transforms/InstCombine/*.cpp",
        "lib/Transforms/InstCombine/*.inc",
        "lib/Transforms/InstCombine/*.h",
    ]),
    hdrs = glob([
        "include/llvm/Transforms/InstCombine/*.h",
        "include/llvm/Transforms/InstCombine/*.def",
        "include/llvm/Transforms/InstCombine/*.inc",
    ]),
    copts = llvm_copts,
    deps = [
        ":analysis",
        ":config",
        ":core",
        ":instcombine_transforms_gen",
        ":support",
        ":transform_utils",
    ],
)

cc_library(
    name = "ipo",
    srcs = glob([
        "lib/Transforms/IPO/*.c",
        "lib/Transforms/IPO/*.cpp",
        "lib/Transforms/IPO/*.inc",
        "include/llvm/Transforms/SampleProfile.h",
        "include/llvm-c/Transforms/IPO.h",
        "include/llvm-c/Transforms/PassManagerBuilder.h",
        "lib/Transforms/IPO/*.h",
    ]),
    hdrs = glob([
        "include/llvm/Transforms/IPO/*.h",
        "include/llvm/Transforms/IPO/*.def",
        "include/llvm/Transforms/IPO/*.inc",
    ]),
    copts = llvm_copts,
    deps = [
        ":aggressive_inst_combine",
        ":analysis",
        ":bit_reader",
        ":bit_writer",
        ":config",
        ":core",
        ":inst_combine",
        ":instrumentation",
        ":ir_reader",
        ":linker",
        ":object",
        ":profile_data",
        ":scalar",
        ":support",
        ":transform_utils",
        ":vectorize",
    ],
)

cc_library(
    name = "ir_reader",
    srcs = glob([
        "lib/IRReader/*.c",
        "lib/IRReader/*.cpp",
        "lib/IRReader/*.inc",
        "lib/IRReader/*.h",
    ]),
    hdrs = glob([
        "include/llvm/IRReader/*.h",
        "include/llvm/IRReader/*.def",
        "include/llvm/IRReader/*.inc",
    ]),
    copts = llvm_copts,
    deps = [
        ":asm_parser",
        ":bit_reader",
        ":config",
        ":core",
        ":support",
    ],
)

cc_library(
    name = "linker",
    srcs = glob([
        "lib/Linker/*.c",
        "lib/Linker/*.cpp",
        "lib/Linker/*.inc",
        "lib/Linker/*.h",
    ]),
    hdrs = glob([
        "include/llvm/Linker/*.h",
        "include/llvm/Linker/*.def",
        "include/llvm/Linker/*.inc",
    ]),
    copts = llvm_copts,
    deps = [
        ":config",
        ":core",
        ":support",
        ":transform_utils",
    ],
)

cc_library(
    name = "mc",
    srcs = glob([
        "lib/MC/*.c",
        "lib/MC/*.cpp",
        "lib/MC/*.inc",
        "lib/MC/*.h",
    ]),
    hdrs = glob([
        "include/llvm/MC/*.h",
        "include/llvm/MC/*.def",
        "include/llvm/MC/*.inc",
    ]),
    copts = llvm_copts,
    deps = [
        ":binary_format",
        ":config",
        ":debug_info_code_view",
        ":support",
    ],
)

cc_library(
    name = "mc_disassembler",
    srcs = glob([
        "lib/MC/MCDisassembler/*.c",
        "lib/MC/MCDisassembler/*.cpp",
        "lib/MC/MCDisassembler/*.inc",
        "lib/MC/MCDisassembler/*.h",
    ]),
    hdrs = glob([
        "include/llvm/MC/MCDisassembler/*.h",
        "include/llvm/MC/MCDisassembler/*.def",
        "include/llvm/MC/MCDisassembler/*.inc",
    ]),
    copts = llvm_copts,
    deps = [
        ":config",
        ":mc",
        ":support",
    ],
)

cc_library(
    name = "mc_parser",
    srcs = glob([
        "lib/MC/MCParser/*.c",
        "lib/MC/MCParser/*.cpp",
        "lib/MC/MCParser/*.inc",
        "lib/MC/MCParser/*.h",
    ]),
    hdrs = glob([
        "include/llvm/MC/MCParser/*.h",
        "include/llvm/MC/MCParser/*.def",
        "include/llvm/MC/MCParser/*.inc",
    ]),
    copts = llvm_copts,
    deps = [
        ":config",
        ":mc",
        ":support",
    ],
)

cc_library(
    name = "mir_parser",
    srcs = glob([
        "lib/CodeGen/MIRParser/*.c",
        "lib/CodeGen/MIRParser/*.cpp",
        "lib/CodeGen/MIRParser/*.inc",
        "lib/CodeGen/MIRParser/*.h",
    ]),
    hdrs = glob([
        "include/llvm/CodeGen/MIRParser/*.h",
        "include/llvm/CodeGen/MIRParser/*.def",
        "include/llvm/CodeGen/MIRParser/*.inc",
    ]),
    copts = llvm_copts,
    deps = [
        ":asm_parser",
        ":binary_format",
        ":code_gen",
        ":config",
        ":core",
        ":mc",
        ":support",
        ":target",
    ],
)

cc_library(
    name = "nvptx_asm_printer",
    srcs = glob([
        "lib/Target/NVPTX/InstPrinter/*.c",
        "lib/Target/NVPTX/InstPrinter/*.cpp",
        "lib/Target/NVPTX/InstPrinter/*.inc",
    ]),
    hdrs = glob([
        "include/llvm/Target/NVPTX/InstPrinter/*.h",
        "include/llvm/Target/NVPTX/InstPrinter/*.def",
        "include/llvm/Target/NVPTX/InstPrinter/*.inc",
        "lib/Target/NVPTX/InstPrinter/*.h",
    ]),
    copts = llvm_copts + ["-Iexternal/llvm/lib/Target/NVPTX"],
    deps = [
        "nvptx_target_gen",
        ":attributes_gen",
        ":config",
        ":mc",
        ":nvptx_info",
        ":support",
    ],
)

cc_library(
    name = "nvptx_code_gen",
    srcs = glob([
        "lib/Target/NVPTX/*.c",
        "lib/Target/NVPTX/*.cpp",
        "lib/Target/NVPTX/*.inc",
    ]),
    hdrs = glob([
        "include/llvm/Target/NVPTX/*.h",
        "include/llvm/Target/NVPTX/*.def",
        "include/llvm/Target/NVPTX/*.inc",
        "lib/Target/NVPTX/*.h",
    ]),
    copts = llvm_copts + ["-Iexternal/llvm/lib/Target/NVPTX"],
    deps = [
        ":analysis",
        ":asm_printer",
        ":code_gen",
        ":config",
        ":core",
        ":ipo",
        ":mc",
        ":nvptx_asm_printer",
        ":nvptx_desc",
        ":nvptx_info",
        ":scalar",
        ":selection_dag",
        ":support",
        ":target",
        ":transform_utils",
        ":vectorize",
    ],
)

cc_library(
    name = "nvptx_desc",
    srcs = glob([
        "lib/Target/NVPTX/MCTargetDesc/*.c",
        "lib/Target/NVPTX/MCTargetDesc/*.cpp",
        "lib/Target/NVPTX/MCTargetDesc/*.inc",
    ]),
    hdrs = glob([
        "include/llvm/Target/NVPTX/MCTargetDesc/*.h",
        "include/llvm/Target/NVPTX/MCTargetDesc/*.def",
        "include/llvm/Target/NVPTX/MCTargetDesc/*.inc",
        "lib/Target/NVPTX/MCTargetDesc/*.h",
    ]),
    copts = llvm_copts + ["-Iexternal/llvm/lib/Target/NVPTX"],
    deps = [
        "nvptx_target_gen",
        ":config",
        ":mc",
        ":nvptx_asm_printer",
        ":nvptx_info",
        ":support",
    ],
)

cc_library(
    name = "nvptx_info",
    srcs = glob([
        "lib/Target/NVPTX/TargetInfo/*.c",
        "lib/Target/NVPTX/TargetInfo/*.cpp",
        "lib/Target/NVPTX/TargetInfo/*.inc",
        "lib/Target/NVPTX/MCTargetDesc/*.h",
    ]),
    hdrs = glob([
        "include/llvm/Target/NVPTX/TargetInfo/*.h",
        "include/llvm/Target/NVPTX/TargetInfo/*.def",
        "include/llvm/Target/NVPTX/TargetInfo/*.inc",
        "lib/Target/NVPTX/NVPTX.h",
        "lib/Target/NVPTX/TargetInfo/*.h",
    ]),
    copts = llvm_copts + ["-Iexternal/llvm/lib/Target/NVPTX"],
    deps = [
        "nvptx_target_gen",
        ":attributes_gen",
        ":config",
        ":core",
        ":support",
        ":target",
    ],
)

cc_library(
    name = "object",
    srcs = glob([
        "lib/Object/*.c",
        "lib/Object/*.cpp",
        "lib/Object/*.inc",
        "lib/Object/*.h",
    ]),
    hdrs = glob([
        "include/llvm/Object/*.h",
        "include/llvm/Object/*.def",
        "include/llvm/Object/*.inc",
    ]),
    copts = llvm_copts,
    deps = [
        ":binary_format",
        ":bit_reader",
        ":config",
        ":core",
        ":mc",
        ":mc_parser",
        ":support",
    ],
)

cc_library(
    name = "objc_arc",
    srcs = glob([
        "lib/Transforms/ObjCARC/*.c",
        "lib/Transforms/ObjCARC/*.cpp",
        "lib/Transforms/ObjCARC/*.inc",
        "include/llvm/Transforms/ObjCARC.h",
        "lib/Transforms/ObjCARC/*.h",
    ]),
    hdrs = glob([
        "include/llvm/Transforms/ObjCARC/*.h",
        "include/llvm/Transforms/ObjCARC/*.def",
        "include/llvm/Transforms/ObjCARC/*.inc",
    ]),
    copts = llvm_copts,
    deps = [
        ":analysis",
        ":config",
        ":core",
        ":support",
        ":transform_utils",
    ],
)

cc_library(
    name = "orc_jit",
    srcs = glob([
        "lib/ExecutionEngine/Orc/*.c",
        "lib/ExecutionEngine/Orc/*.cpp",
        "lib/ExecutionEngine/Orc/*.inc",
        "lib/ExecutionEngine/Orc/*.h",
    ]),
    hdrs = glob([
        "include/llvm/ExecutionEngine/Orc/*.h",
        "include/llvm/ExecutionEngine/Orc/*.def",
        "include/llvm/ExecutionEngine/Orc/*.inc",
    ]),
    copts = llvm_copts,
    deps = [
        ":config",
        ":core",
        ":execution_engine",
        ":mc",
        ":object",
        ":runtime_dyld",
        ":support",
        ":target",
        ":transform_utils",
    ],
)

cc_library(
    name = "powerpc_asm_parser",
    srcs = glob([
        "lib/Target/PowerPC/AsmParser/*.c",
        "lib/Target/PowerPC/AsmParser/*.cpp",
        "lib/Target/PowerPC/AsmParser/*.inc",
    ]),
    hdrs = glob([
        "include/llvm/Target/PowerPC/AsmParser/*.h",
        "include/llvm/Target/PowerPC/AsmParser/*.def",
        "include/llvm/Target/PowerPC/AsmParser/*.inc",
        "lib/Target/PowerPC/AsmParser/*.h",
    ]),
    copts = llvm_copts + ["-Iexternal/llvm/lib/Target/PowerPC"],
    deps = [
        ":config",
        ":mc",
        ":mc_parser",
        ":powerpc_desc",
        ":powerpc_info",
        ":support",
    ],
)

cc_library(
    name = "powerpc_asm_printer",
    srcs = glob([
        "lib/Target/PowerPC/InstPrinter/*.c",
        "lib/Target/PowerPC/InstPrinter/*.cpp",
        "lib/Target/PowerPC/InstPrinter/*.inc",
    ]),
    hdrs = glob([
        "include/llvm/Target/PowerPC/InstPrinter/*.h",
        "include/llvm/Target/PowerPC/InstPrinter/*.def",
        "include/llvm/Target/PowerPC/InstPrinter/*.inc",
        "lib/Target/PowerPC/InstPrinter/*.h",
    ]),
    copts = llvm_copts + ["-Iexternal/llvm/lib/Target/PowerPC"],
    deps = [
        ":attributes_gen",
        ":config",
        ":intrinsic_enums_gen",
        ":intrinsics_impl_gen",
        ":mc",
        ":powerpc_info",
        ":powerpc_target_gen",
        ":support",
    ],
)

cc_library(
    name = "powerpc_code_gen",
    srcs = glob([
        "lib/Target/PowerPC/*.c",
        "lib/Target/PowerPC/*.cpp",
        "lib/Target/PowerPC/*.inc",
    ]),
    hdrs = glob([
        "include/llvm/Target/PowerPC/*.h",
        "include/llvm/Target/PowerPC/*.def",
        "include/llvm/Target/PowerPC/*.inc",
        "lib/Target/PowerPC/*.h",
    ]),
    copts = llvm_copts + ["-Iexternal/llvm/lib/Target/PowerPC"],
    deps = [
        ":analysis",
        ":asm_printer",
        ":code_gen",
        ":config",
        ":core",
        ":mc",
        ":powerpc_asm_printer",
        ":powerpc_desc",
        ":powerpc_info",
        ":scalar",
        ":selection_dag",
        ":support",
        ":target",
        ":transform_utils",
    ],
)

cc_library(
    name = "powerpc_desc",
    srcs = glob([
        "lib/Target/PowerPC/MCTargetDesc/*.c",
        "lib/Target/PowerPC/MCTargetDesc/*.cpp",
        "lib/Target/PowerPC/MCTargetDesc/*.inc",
    ]),
    hdrs = glob([
        "include/llvm/Target/PowerPC/MCTargetDesc/*.h",
        "include/llvm/Target/PowerPC/MCTargetDesc/*.def",
        "include/llvm/Target/PowerPC/MCTargetDesc/*.inc",
        "lib/Target/PowerPC/MCTargetDesc/*.h",
    ]),
    copts = llvm_copts + ["-Iexternal/llvm/lib/Target/PowerPC"],
    deps = [
        ":attributes_gen",
        ":config",
        ":intrinsic_enums_gen",
        ":intrinsics_impl_gen",
        ":mc",
        ":powerpc_asm_printer",
        ":powerpc_info",
        ":powerpc_target_gen",
        ":support",
    ],
)

cc_library(
    name = "powerpc_disassembler",
    srcs = glob([
        "lib/Target/PowerPC/Disassembler/*.c",
        "lib/Target/PowerPC/Disassembler/*.cpp",
        "lib/Target/PowerPC/Disassembler/*.inc",
    ]),
    hdrs = glob([
        "include/llvm/Target/PowerPC/Disassembler/*.h",
        "include/llvm/Target/PowerPC/Disassembler/*.def",
        "include/llvm/Target/PowerPC/Disassembler/*.inc",
        "lib/Target/PowerPC/Disassembler/*.h",
    ]),
    copts = llvm_copts + ["-Iexternal/llvm/lib/Target/PowerPC"],
    deps = [
        ":config",
        ":mc_disassembler",
        ":powerpc_info",
        ":support",
    ],
)

cc_library(
    name = "powerpc_info",
    srcs = glob([
        "lib/Target/PowerPC/TargetInfo/*.c",
        "lib/Target/PowerPC/TargetInfo/*.cpp",
        "lib/Target/PowerPC/TargetInfo/*.inc",
        "lib/Target/PowerPC/MCTargetDesc/*.h",
    ]),
    hdrs = glob([
        "include/llvm/Target/PowerPC/TargetInfo/*.h",
        "include/llvm/Target/PowerPC/TargetInfo/*.def",
        "include/llvm/Target/PowerPC/TargetInfo/*.inc",
        "lib/Target/PowerPC/PPC*.h",
        "lib/Target/PowerPC/TargetInfo/*.h",
    ]),
    copts = llvm_copts + ["-Iexternal/llvm/lib/Target/PowerPC"],
    deps = [
        ":attributes_gen",
        ":config",
        ":core",
        ":powerpc_target_gen",
        ":support",
        ":target",
    ],
)

cc_library(
    name = "profile_data",
    srcs = glob([
        "lib/ProfileData/*.c",
        "lib/ProfileData/*.cpp",
        "lib/ProfileData/*.inc",
        "lib/ProfileData/*.h",
    ]),
    hdrs = glob([
        "include/llvm/ProfileData/*.h",
        "include/llvm/ProfileData/*.def",
        "include/llvm/ProfileData/*.inc",
    ]),
    copts = llvm_copts,
    deps = [
        ":config",
        ":core",
        ":support",
    ],
)

cc_library(
    name = "runtime_dyld",
    srcs = glob([
        "lib/ExecutionEngine/RuntimeDyld/*.c",
        "lib/ExecutionEngine/RuntimeDyld/*.cpp",
        "lib/ExecutionEngine/RuntimeDyld/*.inc",
        "include/llvm/ExecutionEngine/JITSymbol.h",
        "include/llvm/ExecutionEngine/RTDyldMemoryManager.h",
        "lib/ExecutionEngine/RuntimeDyld/*.h",
        "lib/ExecutionEngine/RuntimeDyld/Targets/*.h",
        "lib/ExecutionEngine/RuntimeDyld/Targets/*.cpp",
        "lib/ExecutionEngine/RuntimeDyld/*.h",
    ]),
    hdrs = glob([
        "include/llvm/ExecutionEngine/RuntimeDyld/*.h",
        "include/llvm/ExecutionEngine/RuntimeDyld/*.def",
        "include/llvm/ExecutionEngine/RuntimeDyld/*.inc",
        "include/llvm/DebugInfo/DIContext.h",
        "include/llvm/ExecutionEngine/RTDyldMemoryManager.h",
        "include/llvm/ExecutionEngine/RuntimeDyld*.h",
    ]),
    copts = llvm_copts,
    deps = [
        ":config",
        ":mc",
        ":mc_disassembler",
        ":object",
        ":support",
    ],
)

cc_library(
    name = "scalar",
    srcs = glob([
        "lib/Transforms/Scalar/*.c",
        "lib/Transforms/Scalar/*.cpp",
        "lib/Transforms/Scalar/*.inc",
        "include/llvm-c/Transforms/Scalar.h",
        "include/llvm/Transforms/Scalar.h",
        "include/llvm/Target/TargetMachine.h",
        "lib/Transforms/Scalar/*.h",
    ]),
    hdrs = glob([
        "include/llvm/Transforms/Scalar/*.h",
        "include/llvm/Transforms/Scalar/*.def",
        "include/llvm/Transforms/Scalar/*.inc",
        "include/llvm/Transforms/IPO.h",
        "include/llvm/Transforms/IPO/SCCP.h",
    ]),
    copts = llvm_copts,
    deps = [
        ":aggressive_inst_combine",
        ":analysis",
        ":config",
        ":core",
        ":inst_combine",
        ":support",
        ":target",
        ":transform_utils",
    ],
)

cc_library(
    name = "selection_dag",
    srcs = glob([
        "lib/CodeGen/SelectionDAG/*.c",
        "lib/CodeGen/SelectionDAG/*.cpp",
        "lib/CodeGen/SelectionDAG/*.inc",
        "lib/CodeGen/SelectionDAG/*.h",
    ]),
    hdrs = glob([
        "include/llvm/CodeGen/SelectionDAG/*.h",
        "include/llvm/CodeGen/SelectionDAG/*.def",
        "include/llvm/CodeGen/SelectionDAG/*.inc",
    ]),
    copts = llvm_copts,
    deps = [
        ":analysis",
        ":code_gen",
        ":config",
        ":core",
        ":mc",
        ":support",
        ":target",
        ":transform_utils",
    ],
)

cc_library(
    name = "support",
    srcs = glob([
        "lib/Support/*.c",
        "lib/Support/*.cpp",
        "lib/Support/*.inc",
        "include/llvm-c/*.h",
        "include/llvm/CodeGen/MachineValueType.h",
        "include/llvm/BinaryFormat/COFF.h",
        "include/llvm/BinaryFormat/MachO.h",
        "lib/Support/*.h",
    ]) + llvm_support_platform_specific_srcs_glob(),
    hdrs = glob([
        "include/llvm/Support/*.h",
        "include/llvm/Support/*.def",
        "include/llvm/Support/*.inc",
        "include/llvm/ADT/*.h",
        "include/llvm/Support/ELFRelocs/*.def",
        "include/llvm/Support/WasmRelocs/*.def",
    ]) + [
        "include/llvm/BinaryFormat/MachO.def",
        "include/llvm/Support/VCSRevision.h",
    ],
    copts = llvm_copts,
    deps = [
        ":config",
        ":demangle",
        "@zlib_archive//:zlib",
    ],
)

cc_library(
    name = "table_gen",
    srcs = glob([
        "lib/TableGen/*.c",
        "lib/TableGen/*.cpp",
        "lib/TableGen/*.inc",
        "include/llvm/CodeGen/*.h",
        "lib/TableGen/*.h",
    ]),
    hdrs = glob([
        "include/llvm/TableGen/*.h",
        "include/llvm/TableGen/*.def",
        "include/llvm/TableGen/*.inc",
        "include/llvm/Target/*.def",
    ]),
    copts = llvm_copts,
    deps = [
        ":config",
        ":mc",
        ":support",
    ],
)

cc_library(
    name = "target",
    srcs = glob([
        "lib/Target/*.c",
        "lib/Target/*.cpp",
        "lib/Target/*.inc",
        "include/llvm/CodeGen/*.h",
        "include/llvm-c/Initialization.h",
        "include/llvm-c/Target.h",
        "lib/Target/*.h",
    ]),
    hdrs = glob([
        "include/llvm/Target/*.h",
        "include/llvm/Target/*.def",
        "include/llvm/Target/*.inc",
        "include/llvm/CodeGen/*.def",
        "include/llvm/CodeGen/*.inc",
    ]),
    copts = llvm_copts,
    deps = [
        ":analysis",
        ":config",
        ":core",
        ":mc",
        ":support",
    ],
)

cc_library(
    name = "transform_utils",
    srcs = glob([
        "lib/Transforms/Utils/*.c",
        "lib/Transforms/Utils/*.cpp",
        "lib/Transforms/Utils/*.inc",
        "include/llvm/Transforms/IPO.h",
        "include/llvm/Transforms/Scalar.h",
        "lib/Transforms/Utils/*.h",
    ]),
    hdrs = glob([
        "include/llvm/Transforms/Utils/*.h",
        "include/llvm/Transforms/Utils/*.def",
        "include/llvm/Transforms/Utils/*.inc",
    ]),
    copts = llvm_copts,
    deps = [
        ":analysis",
        ":config",
        ":core",
        ":support",
    ],
)

cc_library(
    name = "vectorize",
    srcs = glob([
        "lib/Transforms/Vectorize/*.c",
        "lib/Transforms/Vectorize/*.cpp",
        "lib/Transforms/Vectorize/*.inc",
        "include/llvm-c/Transforms/Vectorize.h",
        "lib/Transforms/Vectorize/*.h",
    ]),
    hdrs = glob([
        "include/llvm/Transforms/Vectorize/*.h",
        "include/llvm/Transforms/Vectorize/*.def",
        "include/llvm/Transforms/Vectorize/*.inc",
        "include/llvm/Transforms/Vectorize.h",
    ]),
    copts = llvm_copts,
    deps = [
        ":analysis",
        ":config",
        ":core",
        ":scalar",
        ":support",
        ":transform_utils",
    ],
)

cc_library(
    name = "x86_asm_parser",
    srcs = glob([
        "lib/Target/X86/AsmParser/*.c",
        "lib/Target/X86/AsmParser/*.cpp",
        "lib/Target/X86/AsmParser/*.inc",
    ]),
    hdrs = glob([
        "include/llvm/Target/X86/AsmParser/*.h",
        "include/llvm/Target/X86/AsmParser/*.def",
        "include/llvm/Target/X86/AsmParser/*.inc",
        "lib/Target/X86/AsmParser/*.h",
    ]),
    copts = llvm_copts + ["-Iexternal/llvm/lib/Target/X86"],
    deps = [
        ":config",
        ":mc",
        ":mc_parser",
        ":support",
        ":x86_asm_printer",
        ":x86_desc",
        ":x86_info",
    ],
)

cc_library(
    name = "x86_asm_printer",
    srcs = glob([
        "lib/Target/X86/InstPrinter/*.c",
        "lib/Target/X86/InstPrinter/*.cpp",
        "lib/Target/X86/InstPrinter/*.inc",
    ]),
    hdrs = glob([
        "include/llvm/Target/X86/InstPrinter/*.h",
        "include/llvm/Target/X86/InstPrinter/*.def",
        "include/llvm/Target/X86/InstPrinter/*.inc",
        "lib/Target/X86/InstPrinter/*.h",
    ]),
    copts = llvm_copts + ["-Iexternal/llvm/lib/Target/X86"],
    deps = [
        ":config",
        ":mc",
        ":support",
        ":x86_info",
        ":x86_target_gen",
        ":x86_utils",
    ],
)

cc_library(
    name = "x86_code_gen",
    srcs = glob([
        "lib/Target/X86/*.c",
        "lib/Target/X86/*.cpp",
        "lib/Target/X86/*.inc",
    ]),
    hdrs = glob([
        "include/llvm/Target/X86/*.h",
        "include/llvm/Target/X86/*.def",
        "include/llvm/Target/X86/*.inc",
        "lib/Target/X86/*.h",
    ]),
    copts = llvm_copts + ["-Iexternal/llvm/lib/Target/X86"],
    deps = [
        ":analysis",
        ":asm_printer",
        ":code_gen",
        ":config",
        ":core",
        ":global_i_sel",
        ":mc",
        ":profile_data",
        ":selection_dag",
        ":support",
        ":target",
        ":x86_asm_printer",
        ":x86_defs",
        ":x86_desc",
        ":x86_info",
        ":x86_utils",
    ],
)

cc_library(
    name = "x86_desc",
    srcs = glob([
        "lib/Target/X86/MCTargetDesc/*.c",
        "lib/Target/X86/MCTargetDesc/*.cpp",
        "lib/Target/X86/MCTargetDesc/*.inc",
    ]),
    hdrs = glob([
        "include/llvm/Target/X86/MCTargetDesc/*.h",
        "include/llvm/Target/X86/MCTargetDesc/*.def",
        "include/llvm/Target/X86/MCTargetDesc/*.inc",
        "lib/Target/X86/MCTargetDesc/*.h",
    ]),
    copts = llvm_copts + ["-Iexternal/llvm/lib/Target/X86"],
    deps = [
        ":config",
        ":mc",
        ":mc_disassembler",
        ":object",
        ":support",
        ":x86_asm_printer",
        ":x86_info",
    ],
)

cc_library(
    name = "x86_disassembler",
    srcs = glob([
        "lib/Target/X86/Disassembler/*.c",
        "lib/Target/X86/Disassembler/*.cpp",
        "lib/Target/X86/Disassembler/*.inc",
    ]),
    hdrs = glob([
        "include/llvm/Target/X86/Disassembler/*.h",
        "include/llvm/Target/X86/Disassembler/*.def",
        "include/llvm/Target/X86/Disassembler/*.inc",
        "lib/Target/X86/Disassembler/*.h",
    ]),
    copts = llvm_copts + ["-Iexternal/llvm/lib/Target/X86"],
    deps = [
        ":config",
        ":mc_disassembler",
        ":support",
        ":x86_info",
    ],
)

cc_library(
    name = "x86_info",
    srcs = glob([
        "lib/Target/X86/TargetInfo/*.c",
        "lib/Target/X86/TargetInfo/*.cpp",
        "lib/Target/X86/TargetInfo/*.inc",
        "lib/Target/X86/MCTargetDesc/*.h",
    ]),
    hdrs = glob([
        "include/llvm/Target/X86/TargetInfo/*.h",
        "include/llvm/Target/X86/TargetInfo/*.def",
        "include/llvm/Target/X86/TargetInfo/*.inc",
        "lib/Target/X86/TargetInfo/*.h",
    ]),
    copts = llvm_copts + ["-Iexternal/llvm/lib/Target/X86"],
    deps = [
        ":config",
        ":mc",
        ":support",
        ":x86_target_gen",
    ],
)

cc_library(
    name = "x86_utils",
    srcs = glob([
        "lib/Target/X86/Utils/*.c",
        "lib/Target/X86/Utils/*.cpp",
        "lib/Target/X86/Utils/*.inc",
    ]),
    hdrs = glob([
        "include/llvm/Target/X86/Utils/*.h",
        "include/llvm/Target/X86/Utils/*.def",
        "include/llvm/Target/X86/Utils/*.inc",
        "lib/Target/X86/Utils/*.h",
    ]),
    copts = llvm_copts + ["-Iexternal/llvm/lib/Target/X86"],
    deps = [
        ":code_gen",
        ":config",
        ":support",
    ],
)<|MERGE_RESOLUTION|>--- conflicted
+++ resolved
@@ -718,11 +718,7 @@
     copts = llvm_copts + ["-Iexternal/llvm/lib/Target/AMDGPU"],
     deps = [
         ":amdgpu_target_gen",
-<<<<<<< HEAD
-        ":amdgpu_r600_target_gen",
-=======
         ":binary_format",
->>>>>>> f09580c8
         ":config",
         ":core",
         ":mc",
