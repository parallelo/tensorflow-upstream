#!/usr/bin/env python
"""Crosstool wrapper for compiling ROCm programs.

SYNOPSIS:
  crosstool_wrapper_driver_rocm [options passed in by cc_library()
                                or cc_binary() rule]

DESCRIPTION:
  This script is expected to be called by the cc_library() or cc_binary() bazel
  rules. When the option "-x rocm" is present in the list of arguments passed
  to this script, it invokes the hipcc compiler. Most arguments are passed
  as is as a string to --compiler-options of hipcc. When "-x rocm" is not
  present, this wrapper invokes gcc with the input arguments as is.
"""

from __future__ import print_function

__author__ = 'whchung@gmail.com (Wen-Heng (Jack) Chung)'

from argparse import ArgumentParser
import os
import subprocess
import re
import sys
import pipes

# Template values set by rocm_configure.bzl.
CPU_COMPILER = ('%{cpu_compiler}')
GCC_HOST_COMPILER_PATH = ('%{gcc_host_compiler_path}')

HIPCC_PATH = '%{hipcc_path}'
PREFIX_DIR = os.path.dirname(GCC_HOST_COMPILER_PATH)
HIPCC_ENV = '%{hipcc_env}'
VERBOSE = '%{crosstool_verbose}'=='1'

def Log(s):
  print('gpus/crosstool: {0}'.format(s))


def GetOptionValue(argv, option):
  """Extract the list of values for option from the argv list.

  Args:
    argv: A list of strings, possibly the argv passed to main().
    option: The option whose value to extract, without the leading '-'.

  Returns:
    A list of values, either directly following the option,
    (eg., -opt val1 val2) or values collected from multiple occurrences of
    the option (eg., -opt val1 -opt val2).
  """

  parser = ArgumentParser()
  parser.add_argument('-' + option, nargs='*', action='append')
  args, _ = parser.parse_known_args(argv)
  if not args or not vars(args)[option]:
    return []
  else:
    return sum(vars(args)[option], [])


def GetHostCompilerOptions(argv):
  """Collect the -isystem, -iquote, and --sysroot option values from argv.

  Args:
    argv: A list of strings, possibly the argv passed to main().

  Returns:
    The string that can be used as the --compiler-options to hipcc.
  """

  parser = ArgumentParser()
  parser.add_argument('-isystem', nargs='*', action='append')
  parser.add_argument('-iquote', nargs='*', action='append')
  parser.add_argument('--sysroot', nargs=1)
  parser.add_argument('-g', nargs='*', action='append')
  parser.add_argument('-fno-canonical-system-headers', action='store_true')

  args, _ = parser.parse_known_args(argv)

  opts = ''

  if args.isystem:
    opts += ' -isystem ' + ' -isystem '.join(sum(args.isystem, []))
  if args.iquote:
    opts += ' -iquote ' + ' -iquote '.join(sum(args.iquote, []))
  if args.g:
    opts += ' -g' + ' -g'.join(sum(args.g, []))
  #if args.fno_canonical_system_headers:
  #  opts += ' -fno-canonical-system-headers'
  if args.sysroot:
    opts += ' --sysroot ' + args.sysroot[0]

  return opts

def GetHipccOptions(argv):
  """Collect the -hipcc_options values from argv.

  Args:
    argv: A list of strings, possibly the argv passed to main().

  Returns:
    The string that can be passed directly to hipcc.
  """

  parser = ArgumentParser()
  parser.add_argument('-hipcc_options', nargs='*', action='append')

  args, _ = parser.parse_known_args(argv)

  if args.hipcc_options:
    options = _update_options(sum(args.hipcc_options, []))
    return ' '.join(['--'+a for a in options])
  return ''


def InvokeHipcc(argv, log=False):
  """Call hipcc with arguments assembled from argv.

  Args:
    argv: A list of strings, possibly the argv passed to main().
    log: True if logging is requested.

  Returns:
    The return value of calling os.system('hipcc ' + args)
  """

  host_compiler_options = GetHostCompilerOptions(argv)
  hipcc_compiler_options = GetHipccOptions(argv)
  opt_option = GetOptionValue(argv, 'O')
  m_options = GetOptionValue(argv, 'm')
  m_options = ''.join([' -m' + m for m in m_options if m in ['32', '64']])
  include_options = GetOptionValue(argv, 'I')
  out_file = GetOptionValue(argv, 'o')
  depfiles = GetOptionValue(argv, 'MF')
  defines = GetOptionValue(argv, 'D')
  defines = ''.join([' -D' + define for define in defines])
  undefines = GetOptionValue(argv, 'U')
  undefines = ''.join([' -U' + define for define in undefines])
  std_options = GetOptionValue(argv, 'std')
  hipcc_allowed_std_options = ["c++11"]
  std_options = ''.join([' -std=' + define
      for define in std_options if define in hipcc_allowed_std_options])

  # The list of source files get passed after the -c option. I don't know of
  # any other reliable way to just get the list of source files to be compiled.
  src_files = GetOptionValue(argv, 'c')

  if len(src_files) == 0:
    return 1
  if len(out_file) != 1:
    return 1

  opt = (' -O2' if (len(opt_option) > 0 and int(opt_option[0]) > 0)
         else ' -g')

  includes = (' -I ' + ' -I '.join(include_options)
              if len(include_options) > 0
              else '')

  # Unfortunately, there are other options that have -c prefix too.
  # So allowing only those look like C/C++ files.
  src_files = [f for f in src_files if
               re.search('\.cpp$|\.cc$|\.c$|\.cxx$|\.C$', f)]
  srcs = ' '.join(src_files)
  out = ' -o ' + out_file[0]

  hipccopts = ' '
  hipccopts += ' ' + hipcc_compiler_options
  hipccopts += undefines
  hipccopts += defines
  hipccopts += std_options
  hipccopts += m_options

  if depfiles:
    # Generate the dependency file
    depfile = depfiles[0]
    cmd = (HIPCC_PATH + ' ' + hipccopts +
           host_compiler_options +
           ' ' + GCC_HOST_COMPILER_PATH +
           ' -I .' + includes + ' ' + srcs + ' -M -o ' + depfile)
    if log: Log(cmd)
    exit_status = os.system(cmd)
    if exit_status != 0:
      return exit_status

  cmd = (HIPCC_PATH + ' ' + hipccopts +
         host_compiler_options + ' -fPIC' +
         ' ' + GCC_HOST_COMPILER_PATH +
         ' -I .' + opt + includes + ' -c ' + srcs + out)

  # TODO(zhengxq): for some reason, 'gcc' needs this help to find 'as'.
  # Need to investigate and fix.
  cmd = 'PATH=' + PREFIX_DIR + ':$PATH '\
        + HIPCC_ENV + ' '\
        + cmd
  if log: Log(cmd)
  if VERBOSE: print(cmd)
  return os.system(cmd)


def main():
  # ignore PWD env var
  os.environ['PWD']=''

  parser = ArgumentParser()
  parser.add_argument('-x', nargs=1)
  parser.add_argument('--rocm_log', action='store_true')
  parser.add_argument('-pass-exit-codes', action='store_true')
  args, leftover = parser.parse_known_args(sys.argv[1:])

  if VERBOSE: print('PWD=' + os.getcwd())
  if VERBOSE: print('HIPCC_ENV=' + HIPCC_ENV)
  
  if args.x and args.x[0] == 'rocm':
    if args.rocm_log: Log('-x rocm')
    leftover = [pipes.quote(s) for s in leftover]
    if args.rocm_log: Log('using hipcc')
    return InvokeHipcc(leftover, log=args.rocm_log)

  # XXX use hipcc to link
  if args.pass_exit_codes:
    gpu_compiler_flags = [flag for flag in sys.argv[1:]
                               if not flag.startswith(('-pass-exit-codes'))]

    # special handling for $ORIGIN
    # - guard every argument with ''
<<<<<<< HEAD
    # - replace $ORIGIN with \$ORIGIN so it won't be evaluated by hipcc which
    #   is a bash script itself
    modified_gpu_compiler_flags = []
    for flag in gpu_compiler_flags:
      modified_gpu_compiler_flags.append(
          "'" + flag.replace('$ORIGIN', '\$ORIGIN') + "'")

    cmd = HIPCC_ENV.split() + [HIPCC_PATH] + modified_gpu_compiler_flags
    cmd_str = ' '.join(cmd)
    if args.rocm_log: Log('Link with hipcc: %s' %(cmd_str))
    if VERBOSE: print(cmd_str)
    return os.system(cmd_str)
=======
    modified_gpu_compiler_flags = []
    for flag in gpu_compiler_flags:
      modified_gpu_compiler_flags.append(
          "'" + flag + "'")

    if args.rocm_log: Log('Link with hipcc: %s' % (' '.join([HIPCC_PATH] + modified_gpu_compiler_flags)))
    return subprocess.call([HIPCC_PATH] + modified_gpu_compiler_flags)
>>>>>>> dbfb7477

  # Strip our flags before passing through to the CPU compiler for files which
  # are not -x rocm. We can't just pass 'leftover' because it also strips -x.
  # We not only want to pass -x to the CPU compiler, but also keep it in its
  # relative location in the argv list (the compiler is actually sensitive to
  # this).
  cpu_compiler_flags = [flag for flag in sys.argv[1:]
                             if not flag.startswith(('--rocm_log'))]

  # XXX: SE codes need to be built with gcc, but need this macro defined
  cpu_compiler_flags.append("-D__HIP_PLATFORM_HCC__")
  if VERBOSE: print(' '.join([CPU_COMPILER] + cpu_compiler_flags))
  return subprocess.call([CPU_COMPILER] + cpu_compiler_flags)

if __name__ == '__main__':
  sys.exit(main())<|MERGE_RESOLUTION|>--- conflicted
+++ resolved
@@ -225,28 +225,16 @@
 
     # special handling for $ORIGIN
     # - guard every argument with ''
-<<<<<<< HEAD
-    # - replace $ORIGIN with \$ORIGIN so it won't be evaluated by hipcc which
-    #   is a bash script itself
     modified_gpu_compiler_flags = []
     for flag in gpu_compiler_flags:
       modified_gpu_compiler_flags.append(
-          "'" + flag.replace('$ORIGIN', '\$ORIGIN') + "'")
+          "'" + flag + "'")
 
     cmd = HIPCC_ENV.split() + [HIPCC_PATH] + modified_gpu_compiler_flags
     cmd_str = ' '.join(cmd)
     if args.rocm_log: Log('Link with hipcc: %s' %(cmd_str))
     if VERBOSE: print(cmd_str)
     return os.system(cmd_str)
-=======
-    modified_gpu_compiler_flags = []
-    for flag in gpu_compiler_flags:
-      modified_gpu_compiler_flags.append(
-          "'" + flag + "'")
-
-    if args.rocm_log: Log('Link with hipcc: %s' % (' '.join([HIPCC_PATH] + modified_gpu_compiler_flags)))
-    return subprocess.call([HIPCC_PATH] + modified_gpu_compiler_flags)
->>>>>>> dbfb7477
 
   # Strip our flags before passing through to the CPU compiler for files which
   # are not -x rocm. We can't just pass 'leftover' because it also strips -x.
